--- conflicted
+++ resolved
@@ -28,40 +28,6 @@
   youtube_channel: "https://www.youtube.com/@ReiserLab"
   fathom_id: "LNLMYXNK"
 
-<<<<<<< HEAD
-test_neuron_types:
-  # normal-set:
-  #   - "SAD103"
-  #   - "SAD052"
-  #   - "Tm3"
-  #   - "SIP071"
-  #   - "AOTU019"
-  #   - "AVLP346"
-  #   - "IN08A006"
-  #   - "SNta35"
-  #   - "'Tergotr. MN'"
-  #   - "'Tergopleural/Pleural promotor MN'"
-  #   - "'IN20A.22A070,IN20A.22A080'"
-  #   - "'PEN_b(PEN2)'"
-  #   - "AN07B013"
-  #   - "'AN08B059'"
-  #   - "'AVLP727m'"
-  #   - "'AOTU103m'"
-  #   - '"KCa''b''-ap1"'
-  #   - "'Acc. ti flexor MN'"
-  normal-set:
-    - "L1"
-    - "Dm4"
-    - "MeVP14"
-    - "Dm12"
-    - "C3"
-    - "TmY13"
-    - "Dm9"
-    - "MeVPMe2"
-    - "Pm5"
-    - "Tm35"
-  small-set:
-=======
 subsets:
   subset-medium:
     - "SAD103"
@@ -83,7 +49,6 @@
     - '"KCa''b''-ap1"'
     - "'Acc. ti flexor MN'"
   subset-small:
->>>>>>> 1fb9ee4b
     - "SAD103"
     - "Tm3"
     - "AOTU019"