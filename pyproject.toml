--- conflicted
+++ resolved
@@ -25,11 +25,7 @@
 
 [tool.pixi.project]
 channels = ["conda-forge"]
-<<<<<<< HEAD
-platforms = ["linux-64","osx-arm64"]
-=======
 platforms = ["linux-64", "win-64", "osx-64", "osx-arm64"]
->>>>>>> bafddc19
 
 [tool.pixi.dependencies]
 python = ">=3.11"
