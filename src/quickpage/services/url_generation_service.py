"""
URL Generation Service for QuickPage.

This service handles URL generation logic that was previously part of the
PageGenerator class. It provides methods for generating Neuroglancer and
NeuPrint URLs with proper templating and error handling.
"""

import json
import urllib.parse
import logging
from typing import Dict, Any, Optional, Tuple

logger = logging.getLogger(__name__)


class URLGenerationService:
    """Service for generating URLs for external tools like Neuroglancer and NeuPrint."""

    def __init__(
        self,
        config,
        jinja_env,
        neuron_selection_service=None,
        database_query_service=None,
    ):
        """Initialize URL generation service.

        Args:
            config: Configuration object containing server settings
            jinja_env: Jinja2 environment for template rendering
            neuron_selection_service: Service for neuron selection operations
            database_query_service: Service for database query operations
        """
        self.config = config
        self.env = jinja_env
        self.neuron_selection_service = neuron_selection_service
        self.database_query_service = database_query_service

    def generate_neuroglancer_url(
        self,
        neuron_type: str,
        neuron_data: Dict[str, Any],
        soma_side: Optional[str] = None,
        connector=None,
    ) -> Tuple[str, Dict[str, Any]]:
        """
        Generate Neuroglancer URL from template with substituted variables.

        Args:
            neuron_type: The neuron type name
            neuron_data: Data containing neuron information including bodyIDs
            soma_side: Soma side filter ('left', 'right', 'combined', etc.)
            connector: NeuPrint connector instance

        Returns:
            Tuple of (URL-encoded Neuroglancer URL, template variables dict)
        """
        # Initialize variables to ensure they're defined in exception handler
        visible_rois = []
        conn_bids = {"upstream": {}, "downstream": {}}

        try:
            # Load appropriate neuroglancer template based on dataset
            if "fafb" in self.config.neuprint.dataset.lower():
                template_name = "neuroglancer-fafb.js.jinja"
            else:
                template_name = "neuroglancer.js.jinja"

<<<<<<< HEAD
            logger.debug(f"Using Neuroglancer template: {template_name} for dataset: {self.config.neuprint.dataset}")
=======
            logger.debug(
                f"Using Neuroglancer template: {template_name} for dataset: {self.config.neuprint.dataset}"
            )
>>>>>>> 2913fd51
            neuroglancer_template = self.env.get_template(template_name)

            # Get bodyID(s) closest to 95th percentile of synapse count
            neurons_df = neuron_data.get("neurons")
            visible_neurons = []
            if neurons_df is not None and not neurons_df.empty:
                bodyids = (
                    neurons_df["bodyId"].tolist()
                    if "bodyId" in neurons_df.columns
                    else []
                )
                if bodyids and self.neuron_selection_service:
                    selected_bodyids = (
                        self.neuron_selection_service.select_bodyids_by_soma_side(
                            neuron_type, neurons_df, soma_side, 95
                        )
                    )
                    visible_neurons = [str(bodyid) for bodyid in selected_bodyids]

            # Get bodyIds of the top cell from each type that connected with the 'visible_neuron'
            if self.database_query_service:
                conn_bids = self.database_query_service.get_connected_bodyids(
                    [int(bid) for bid in visible_neurons], connector
                )

            # Prepare template variables
            template_vars = {
                "website_title": neuron_type,
                "visible_neurons": visible_neurons,
                "neuron_query": neuron_type,
                "visible_rois": visible_rois,
                "connected_bids": conn_bids,
            }

            # Render the template
            neuroglancer_json = neuroglancer_template.render(**template_vars)

            # Parse as JSON to validate and then convert back to string
            neuroglancer_state = json.loads(neuroglancer_json)
            neuroglancer_json_string = json.dumps(
                neuroglancer_state, separators=(",", ":")
            )

            # URL encode the JSON string
            encoded_state = urllib.parse.quote(neuroglancer_json_string, safe="")

            # Create the full Neuroglancer URL
            neuroglancer_url = f"https://clio-ng.janelia.org/#!{encoded_state}"

            return neuroglancer_url, template_vars

        except Exception as e:
            # Return a fallback URL if template processing fails
            logger.warning(
                f"Failed to generate Neuroglancer URL for {neuron_type}: {e}"
            )
            fallback_vars = {
                "website_title": neuron_type,
                "visible_neurons": [],
                "neuron_query": neuron_type,
                "visible_rois": visible_rois,
                "connected_bids": conn_bids,
            }
            return "https://clio-ng.janelia.org/", fallback_vars

    def generate_neuprint_url(
        self, neuron_type: str, neuron_data: Dict[str, Any]
    ) -> str:
        """
        Generate NeuPrint URL from template with substituted variables.

        Args:
            neuron_type: The neuron type name
            neuron_data: Data containing neuron information

        Returns:
            NeuPrint URL for searching this neuron type
        """
        try:
            # Build NeuPrint URL with query parameters
            neuprint_url = (
                f"https://{self.config.neuprint.server}"
                f"/results?dataset={self.config.neuprint.dataset}"
                f"&qt=findneurons"
                f"&qr[0][code]=fn"
                f"&qr[0][ds]={self.config.neuprint.dataset}"
                f"&qr[0][pm][dataset]={self.config.neuprint.dataset}"
                f"&qr[0][pm][all_segments]=false"
                f"&qr[0][pm][enable_contains]=true"
                f"&qr[0][visProps][rowsPerPage]=50"
                f"&tab=0"
                f"&qr[0][pm][neuron_name]={urllib.parse.quote(neuron_type)}"
            )

            # Add soma side suffix if applicable
            if neuron_data.get("soma_side", None) in ["left", "right"]:
                soma_side = neuron_data.get("soma_side", "")
                neuprint_url += f"_{soma_side[:1].upper()}"

            return neuprint_url

        except Exception as e:
            # Return a fallback URL if URL generation fails
            logger.warning(f"Failed to generate NeuPrint URL for {neuron_type}: {e}")
            return f"https://{self.config.neuprint.server}/?dataset={self.config.neuprint.dataset}"

    def generate_dataset_url(self, dataset_name: str) -> str:
        """
        Generate a basic dataset URL for the given dataset.

        Args:
            dataset_name: Name of the dataset

        Returns:
            URL for accessing the dataset
        """
        try:
            return f"https://{self.config.neuprint.server}/?dataset={dataset_name}"
        except Exception as e:
            logger.warning(f"Failed to generate dataset URL for {dataset_name}: {e}")
            return "https://neuprint.janelia.org/"

    def generate_body_url(
        self, body_id: int, dataset_name: Optional[str] = None
    ) -> str:
        """
        Generate a URL for viewing a specific body/neuron.

        Args:
            body_id: The body ID to view
            dataset_name: Optional dataset name, uses config default if not provided

        Returns:
            URL for viewing the specific body
        """
        try:
            dataset = dataset_name or self.config.neuprint.dataset
            return (
                f"https://{self.config.neuprint.server}"
                f"/view?dataset={dataset}&bodyId={body_id}"
            )
        except Exception as e:
            logger.warning(f"Failed to generate body URL for {body_id}: {e}")
            return f"https://{self.config.neuprint.server}/"

    def generate_roi_url(
        self, roi_name: str, dataset_name: Optional[str] = None
    ) -> str:
        """
        Generate a URL for viewing a specific ROI.

        Args:
            roi_name: The ROI name to view
            dataset_name: Optional dataset name, uses config default if not provided

        Returns:
            URL for viewing the specific ROI
        """
        try:
            dataset = dataset_name or self.config.neuprint.dataset
            encoded_roi = urllib.parse.quote(roi_name)
            return (
                f"https://{self.config.neuprint.server}"
                f"/view?dataset={dataset}&roi={encoded_roi}"
            )
        except Exception as e:
            logger.warning(f"Failed to generate ROI URL for {roi_name}: {e}")
            return f"https://{self.config.neuprint.server}/"

    def generate_query_url(
        self,
        query_type: str,
        parameters: Dict[str, Any],
        dataset_name: Optional[str] = None,
    ) -> str:
        """
        Generate a URL for executing a specific query.

        Args:
            query_type: Type of query (e.g., 'findneurons', 'findconnections')
            parameters: Query parameters
            dataset_name: Optional dataset name, uses config default if not provided

        Returns:
            URL for executing the query
        """
        try:
            dataset = dataset_name or self.config.neuprint.dataset
            base_url = (
                f"https://{self.config.neuprint.server}/results?dataset={dataset}"
            )

            # Build query string from parameters
            query_params = []
            for key, value in parameters.items():
                encoded_value = urllib.parse.quote(str(value))
                query_params.append(f"{key}={encoded_value}")

            if query_params:
                return f"{base_url}&{'&'.join(query_params)}"
            else:
                return base_url

        except Exception as e:
            logger.warning(f"Failed to generate query URL for {query_type}: {e}")
            return f"https://{self.config.neuprint.server}/"

    def validate_url(self, url: str) -> bool:
        """
        Validate if a URL is properly formatted.

        Args:
            url: URL to validate

        Returns:
            True if URL is valid, False otherwise
        """
        try:
            result = urllib.parse.urlparse(url)
            return all([result.scheme, result.netloc])
        except Exception:
            return False

    def encode_url_parameter(self, value: str) -> str:
        """
        Safely encode a parameter for use in URLs.

        Args:
            value: Value to encode

        Returns:
            URL-encoded value
        """
        try:
            return urllib.parse.quote(str(value), safe="")
        except Exception as e:
            logger.warning(f"Failed to encode URL parameter '{value}': {e}")
            return ""<|MERGE_RESOLUTION|>--- conflicted
+++ resolved
@@ -67,13 +67,9 @@
             else:
                 template_name = "neuroglancer.js.jinja"
 
-<<<<<<< HEAD
-            logger.debug(f"Using Neuroglancer template: {template_name} for dataset: {self.config.neuprint.dataset}")
-=======
             logger.debug(
                 f"Using Neuroglancer template: {template_name} for dataset: {self.config.neuprint.dataset}"
             )
->>>>>>> 2913fd51
             neuroglancer_template = self.env.get_template(template_name)
 
             # Get bodyID(s) closest to 95th percentile of synapse count
