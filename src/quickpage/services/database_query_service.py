"""
Database Query Service for handling NeuPrint database operations.

This service centralizes all database query operations that were previously
scattered throughout the PageGenerator class, providing a clean interface
for database interactions and improving testability.
"""

import logging
import re
from typing import Dict, Optional, List, Tuple, Set
import pandas as pd

logger = logging.getLogger(__name__)


class DatabaseQueryService:
    """
    Service for handling NeuPrint database queries and operations.

    This service extracts complex database query logic from the PageGenerator
    to provide a centralized, testable interface for database operations.
    """

    def __init__(self, config, cache_manager=None, data_processing_service=None):
        """
        Initialize the database query service.

        Args:
            config: Configuration object
            cache_manager: Optional cache manager for caching query results
            data_processing_service: Optional data processing service for ROI aggregation
        """
        self.config = config
        self.cache_manager = cache_manager
        self.data_processing_service = data_processing_service
        self._all_columns_cache = None

    def get_all_possible_columns_from_dataset(
        self, connector
    ) -> Tuple[List[Dict], Dict[str, Set]]:
        """
        Query the dataset to get all possible column coordinates that exist anywhere
        in ME, LO, or LOP regions, determining column existence based on actual
        neuron innervation (pre > 0 OR post > 0) across all neuron types.

        This method is cached to avoid expensive repeated queries.

        Args:
            connector: NeuPrint connector instance for database queries

        Returns:
            Tuple of (all_possible_columns, region_columns_map) where:
            - all_possible_columns: List of dicts with hex1, hex2 (integers)
            - region_columns_map: Dict mapping region_side names to sets of (hex1, hex2) tuples
        """
        # Return cached result if available
        if self._all_columns_cache is not None:
            logger.info(
                "get_all_possible_columns_from_dataset: returning cached result"
            )
            return self._all_columns_cache

        # Generate cache key based on server and dataset
        cache_key = f"all_columns_{connector.config.neuprint.server}_{connector.config.neuprint.dataset}"

        # Try to load from any existing neuron cache first
        if hasattr(self, "cache_manager") and self.cache_manager is not None:
            try:
                cached_neuron_types = self.cache_manager.list_cached_neuron_types()
                for neuron_type in cached_neuron_types:
                    cached_columns, cached_region_map = (
                        self._get_columns_from_neuron_cache(neuron_type)
                    )
                    if cached_columns is not None and cached_region_map is not None:
                        result_tuple = (cached_columns, cached_region_map)
                        self._all_columns_cache = result_tuple
                        logger.info(
                            f"get_all_possible_columns_from_dataset: loaded from {neuron_type} neuron cache ({len(cached_columns)} columns)"
                        )
                        return result_tuple
            except Exception as e:
                logger.debug(f"Failed to load column data from neuron cache: {e}")

        # Check persistent standalone cache as fallback
        persistent_result = self._load_persistent_columns_cache(cache_key)
        if persistent_result is not None:
            self._all_columns_cache = persistent_result
            return persistent_result

        try:
            # Query all column ROIs from neuron roiInfo JSON data with aggregated counts
            query = """
                MATCH (n:Neuron)
                WHERE n.roiInfo IS NOT NULL
                WITH n, apoc.convert.fromJsonMap(n.roiInfo) as roiData
                UNWIND keys(roiData) as roiName
                WITH roiName, roiData[roiName] as roiInfo
                WHERE roiName =~ '^(ME|LO|LOP)_[RL]_col_[A-Za-z0-9]+_[A-Za-z0-9]+$'
                AND (roiInfo.pre > 0 OR roiInfo.post > 0)
                WITH roiName,
                     SUM(COALESCE(roiInfo.pre, 0)) as total_pre,
                     SUM(COALESCE(roiInfo.post, 0)) as total_post
                RETURN roiName as roi, total_pre as pre, total_post as post
                ORDER BY roi
            """

            result = connector.client.fetch_custom(query)

            if result is None or result.empty:
                return [], {}

            # Parse all ROI data to extract coordinates and regions with side information
            column_pattern = r"^(ME|LO|LOP)_([RL])_col_([A-Za-z0-9]+)_([A-Za-z0-9]+)$"
            column_data = {}  # Maps (hex1, hex2) to set of region_side combinations that have this column

            for _, row in result.iterrows():
                match = re.match(column_pattern, row["roi"])
                if match:
                    region, side, coord1, coord2 = match.groups()

                    # Try to parse coordinates as decimal first, then hex if that fails
                    try:
                        hex1_dec = int(coord1)
                    except ValueError:
                        try:
                            hex1_dec = int(coord1, 16)
                        except ValueError:
                            continue  # Skip invalid coordinates

                    try:
                        hex2_dec = int(coord2)
                    except ValueError:
                        try:
                            hex2_dec = int(coord2, 16)
                        except ValueError:
                            continue  # Skip invalid coordinates

                    coord_key = (hex1_dec, hex2_dec)

                    # Track which region_side combinations have this column coordinate
                    region_side = f"{region}_{side}"
                    if coord_key not in column_data:
                        column_data[coord_key] = set()
                    column_data[coord_key].add(region_side)

            # Build side-specific region columns map - each region_side contains only columns where there's actual innervation
            region_columns_map = {
                "ME_L": set(),
                "LO_L": set(),
                "LOP_L": set(),
                "ME_R": set(),
                "LO_R": set(),
                "LOP_R": set(),
            }
            for coord_key, region_sides in column_data.items():
                for region_side in region_sides:
                    region_columns_map[region_side].add(coord_key)

            # Build all possible columns list from all discovered coordinates
            all_possible_columns = []
            for coord_key in sorted(column_data.keys()):
                hex1_dec, hex2_dec = coord_key
                all_possible_columns.append({"hex1": hex1_dec, "hex2": hex2_dec})

            # Cache the result for future use (in-memory only, no longer saving standalone cache)
            result = (all_possible_columns, region_columns_map)
            self._all_columns_cache = result
            logger.info(
                f"get_all_possible_columns_from_dataset: cached {len(all_possible_columns)} columns"
            )
            return result

        except Exception as e:
            logger.warning(f"Could not query dataset for all columns: {e}")
            return [], {}

    def get_connected_bodyids(self, visible_neurons: List[int], connector) -> Dict:
        """
        Get bodyIds of the top cell from each type that are connected with the
        current 'visible_neuron' in the Neuroglancer view. If there are multiple
        visible_neurons, then the bodyIds are aggregated by type and soma side.

        Args:
            visible_neurons: List of the visible neuron's bodyId.
            connector: NeuPrint connector instance.

        Returns:
            Dictionary of the connected bodyIds, with keys 'downstream' and 'upstream'.
            Each direction contains keys like 'L1_R' and 'L1_L' for soma side-specific lookups.
        """
        if not visible_neurons:
            return {"downstream": {}, "upstream": {}}

        try:
            # Query for downstream and upstream connections
            bodyid_list = ", ".join(map(str, visible_neurons))

            # Handle FAFB-specific soma side properties
            if connector.dataset_adapter.dataset_info.name == "flywire-fafb":
                # Get downstream connections (neurons that receive input from visible neurons)
                downstream_query = f"""
                    MATCH (n:Neuron)-[e:ConnectsTo]->(m:Neuron)
                    WHERE n.bodyId IN [{bodyid_list}]
                    AND m.type IS NOT NULL
                    RETURN m.bodyId as bodyId, m.type as type,
                            CASE
                                WHEN m.somaSide IS NOT NULL THEN m.somaSide
                                WHEN m.side IS NOT NULL THEN
                                    CASE m.side
                                        WHEN 'LEFT' THEN 'L'
                                        WHEN 'RIGHT' THEN 'R'
                                        WHEN 'CENTER' THEN 'M'
                                        WHEN 'MIDDLE' THEN 'M'
                                        WHEN 'left' THEN 'L'
                                        WHEN 'right' THEN 'R'
                                        WHEN 'center' THEN 'M'
                                        WHEN 'middle' THEN 'M'
                                        ELSE m.side
                                    END
                                ELSE NULL
                            END as somaSide,
                           SUM(e.weight) as total_weight, m.pre as pre, m.post as post
                    ORDER BY m.type, total_weight DESC
                """

                # Get upstream connections (neurons that provide input to visible neurons)
                upstream_query = f"""
                    MATCH (n:Neuron)-[e:ConnectsTo]->(m:Neuron)
                    WHERE m.bodyId IN [{bodyid_list}]
                    AND n.type IS NOT NULL
                    RETURN n.bodyId as bodyId, n.type as type,
                            CASE
                                WHEN n.somaSide IS NOT NULL THEN n.somaSide
                                WHEN n.side IS NOT NULL THEN
                                    CASE n.side
                                        WHEN 'LEFT' THEN 'L'
                                        WHEN 'RIGHT' THEN 'R'
                                        WHEN 'CENTER' THEN 'M'
                                        WHEN 'MIDDLE' THEN 'M'
                                        WHEN 'left' THEN 'L'
                                        WHEN 'right' THEN 'R'
                                        WHEN 'center' THEN 'M'
                                        WHEN 'middle' THEN 'M'
                                        ELSE n.side
                                    END
                                ELSE NULL
                            END as somaSide,
                           SUM(e.weight) as total_weight, n.pre as pre, n.post as post
                    ORDER BY n.type, total_weight DESC
                """
            else:
                # Get downstream connections (neurons that receive input from visible neurons)
                downstream_query = f"""
                    MATCH (n:Neuron)-[e:ConnectsTo]->(m:Neuron)
                    WHERE n.bodyId IN [{bodyid_list}]
                    AND m.type IS NOT NULL
                    RETURN m.bodyId as bodyId, m.type as type, m.somaSide as somaSide,
                           SUM(e.weight) as total_weight, m.pre as pre, m.post as post
                    ORDER BY m.type, total_weight DESC
                """

                # Get upstream connections (neurons that provide input to visible neurons)
                upstream_query = f"""
                    MATCH (n:Neuron)-[e:ConnectsTo]->(m:Neuron)
                    WHERE m.bodyId IN [{bodyid_list}]
                    AND n.type IS NOT NULL
                    RETURN n.bodyId as bodyId, n.type as type, n.somaSide as somaSide,
                           SUM(e.weight) as total_weight, n.pre as pre, n.post as post
                    ORDER BY n.type, total_weight DESC
                """

            downstream_result = connector.client.fetch_custom(downstream_query)
            upstream_result = connector.client.fetch_custom(upstream_query)

            def process_connections(result_df, connector):
                """Process connection results to get top neuron by type and soma side."""
                if result_df is None or result_df.empty:
                    return {}

                connections = {}

                def normalize_soma_side(soma_side):
                    """Normalize soma side values to standard abbreviations."""
                    if pd.isna(soma_side) or soma_side is None or soma_side == "":
                        return None

                    side_str = str(soma_side).strip().lower()

<<<<<<< HEAD
                    if side_str in ['l', 'left']:
                        return 'L'
                    elif side_str in ['r', 'right']:
                        return 'R'
                    elif side_str in ['m', 'middle', 'center']:
                        return 'M'
=======
                    if side_str in ["l", "left"]:
                        return "L"
                    elif side_str in ["r", "right"]:
                        return "R"
                    elif side_str in ["m", "middle", "center"]:
                        return "M"
>>>>>>> 2913fd51
                    else:
                        # Return original value if already in standard format or unknown
                        return str(soma_side)

                # Group by type and soma side to get the top neuron for each combination
                for neuron_type in result_df["type"].unique():
                    type_mask = result_df["type"] == neuron_type
                    type_neurons = result_df.loc[type_mask].copy()

                    # Handle neurons without soma side first (for bare type key)
<<<<<<< HEAD
                    no_side_mask = pd.isna(type_neurons["somaSide"]) | (type_neurons["somaSide"] == "") | type_neurons["somaSide"].isnull()
=======
                    no_side_mask = (
                        pd.isna(type_neurons["somaSide"])
                        | (type_neurons["somaSide"] == "")
                        | type_neurons["somaSide"].isnull()
                    )
>>>>>>> 2913fd51
                    no_side_neurons = type_neurons.loc[no_side_mask]

                    if not no_side_neurons.empty:
                        # Sort by total weight and get top neuron without soma side
<<<<<<< HEAD
                        no_side_sorted = no_side_neurons.sort_values("total_weight", ascending=False)
                        top_neuron = no_side_sorted.iloc[0]
                        # Create key with just the type (no soma side suffix)
                        # Keep FAFB body IDs as strings to prevent precision loss
                        if connector.dataset_adapter.dataset_info.name == "flywire-fafb":
=======
                        no_side_sorted = no_side_neurons.sort_values(
                            "total_weight", ascending=False
                        )
                        top_neuron = no_side_sorted.iloc[0]
                        # Create key with just the type (no soma side suffix)
                        # Keep FAFB body IDs as strings to prevent precision loss
                        if (
                            connector.dataset_adapter.dataset_info.name
                            == "flywire-fafb"
                        ):
>>>>>>> 2913fd51
                            connections[neuron_type] = [str(top_neuron["bodyId"])]
                        else:
                            connections[neuron_type] = [int(top_neuron["bodyId"])]

                    # Get top neuron for each soma side within this type
                    for soma_side in type_neurons["somaSide"].unique():
                        if pd.isna(soma_side) or soma_side is None or soma_side == "":
                            continue

                        side_mask = type_neurons["somaSide"] == soma_side
                        side_neurons = type_neurons.loc[side_mask].copy()

                        if not side_neurons.empty:
                            # Sort by total weight (connection strength) and get top neuron
                            side_neurons_sorted = side_neurons.sort_values(
                                "total_weight", ascending=False
                            )
                            top_neuron = side_neurons_sorted.iloc[0]

                            # Normalize soma side for key
                            normalized_side = normalize_soma_side(soma_side)
                            if normalized_side:
                                key = f"{neuron_type}_{normalized_side}"
                            else:
                                key = neuron_type

                            # Keep FAFB body IDs as strings to prevent precision loss
<<<<<<< HEAD
                            if connector.dataset_adapter.dataset_info.name == "flywire-fafb":
=======
                            if (
                                connector.dataset_adapter.dataset_info.name
                                == "flywire-fafb"
                            ):
>>>>>>> 2913fd51
                                connections[key] = [str(top_neuron["bodyId"])]
                            else:
                                connections[key] = [int(top_neuron["bodyId"])]

                return connections

            downstream_connections = process_connections(downstream_result, connector)
            upstream_connections = process_connections(upstream_result, connector)

            return {
                "downstream": downstream_connections,
                "upstream": upstream_connections,
            }

        except Exception as e:
            logger.error(f"Error getting connected bodyIds: {e}")
            return {"downstream": {}, "upstream": {}}

    def get_partner_body_ids(
        self,
        neuron_type: str,
        connector,
        include_downstream: bool = True,
        include_upstream: bool = True,
        soma_side: Optional[str] = None,
    ) -> Dict:
        """
        Get partner bodyIds for a neuron type, with optional filtering by connection direction.

        Args:
            neuron_type: The neuron type to find partners for
            connector: NeuPrint connector instance
            include_downstream: Whether to include downstream partners
            include_upstream: Whether to include upstream partners
            soma_side: Optional soma side filter

        Returns:
            Dictionary with 'downstream' and 'upstream' keys containing partner information
        """
        try:
            partners = {"downstream": {}, "upstream": {}}

            # Base query to get neurons of the specified type
            type_query = f"""
                MATCH (n:Neuron)
                WHERE n.type = "{neuron_type}"
                RETURN n.bodyId as bodyId, n.somaSide as somaSide
            """

            type_result = connector.client.fetch_custom(type_query)
            if type_result is None or type_result.empty:
                return partners

            # Filter by soma side if specified
            if soma_side and soma_side != "all":
                if soma_side == "left":
                    type_result = type_result[type_result["somaSide"] == "L"]
                elif soma_side == "right":
                    type_result = type_result[type_result["somaSide"] == "R"]
                elif soma_side == "middle":
                    type_result = type_result[type_result["somaSide"] == "M"]

            if type_result.empty:
                return partners

            bodyid_list = ", ".join(map(str, type_result["bodyId"].tolist()))

            # Get downstream partners if requested
            if include_downstream:
                # Handle FAFB-specific soma side properties for downstream partners
                if connector.dataset_adapter.dataset_info.name == "flywire-fafb":
                    downstream_query = f"""
                        MATCH (n:Neuron)-[e:ConnectsTo]->(m:Neuron)
                        WHERE n.bodyId IN [{bodyid_list}]
                        AND m.type IS NOT NULL AND m.type <> '{neuron_type}'
                        RETURN m.type as partner_type,
                                CASE
                                    WHEN m.somaSide IS NOT NULL THEN m.somaSide
                                    WHEN m.side IS NOT NULL THEN
                                        CASE m.side
                                            WHEN 'LEFT' THEN 'L'
                                            WHEN 'RIGHT' THEN 'R'
                                            WHEN 'CENTER' THEN 'M'
                                            WHEN 'MIDDLE' THEN 'M'
                                            WHEN 'left' THEN 'L'
                                            WHEN 'right' THEN 'R'
                                            WHEN 'center' THEN 'M'
                                            WHEN 'middle' THEN 'M'
                                            ELSE m.side
                                        END
                                    ELSE NULL
                                END as partner_soma_side,
                               m.bodyId as partner_bodyId, SUM(e.weight) as total_weight,
                               m.pre as pre, m.post as post
                        ORDER BY partner_type, total_weight DESC
                        """
                else:
                    downstream_query = f"""
                        MATCH (n:Neuron)-[e:ConnectsTo]->(m:Neuron)
                        WHERE n.bodyId IN [{bodyid_list}]
                        AND m.type IS NOT NULL AND m.type <> '{neuron_type}'
                        RETURN m.type as partner_type, m.somaSide as partner_soma_side,
                               m.bodyId as partner_bodyId, SUM(e.weight) as total_weight,
                               m.pre as pre, m.post as post
                        ORDER BY partner_type, total_weight DESC
                        """

                downstream_result = connector.client.fetch_custom(downstream_query)
                if downstream_result is not None and not downstream_result.empty:
                    partners["downstream"] = self._process_partner_results(
                        downstream_result
                    )

            # Get upstream partners if requested
            if include_upstream:
                # Handle FAFB-specific soma side properties for upstream partners
                if connector.dataset_adapter.dataset_info.name == "flywire-fafb":
                    upstream_query = f"""
                        MATCH (n:Neuron)-[e:ConnectsTo]->(m:Neuron)
                        WHERE m.bodyId IN [{bodyid_list}]
                        AND n.type IS NOT NULL AND n.type <> '{neuron_type}'
                        RETURN n.type as partner_type,
                                CASE
                                    WHEN n.somaSide IS NOT NULL THEN n.somaSide
                                    WHEN n.side IS NOT NULL THEN
                                        CASE n.side
                                            WHEN 'LEFT' THEN 'L'
                                            WHEN 'RIGHT' THEN 'R'
                                            WHEN 'CENTER' THEN 'M'
                                            WHEN 'MIDDLE' THEN 'M'
                                            WHEN 'left' THEN 'L'
                                            WHEN 'right' THEN 'R'
                                            WHEN 'center' THEN 'M'
                                            WHEN 'middle' THEN 'M'
                                            ELSE n.side
                                        END
                                    ELSE NULL
                                END as partner_soma_side,
                               n.bodyId as partner_bodyId, SUM(e.weight) as total_weight,
                               n.pre as pre, n.post as post
                        ORDER BY partner_type, total_weight DESC
                        """
                else:
                    upstream_query = f"""
                        MATCH (n:Neuron)-[e:ConnectsTo]->(m:Neuron)
                        WHERE m.bodyId IN [{bodyid_list}]
                        AND n.type IS NOT NULL AND n.type <> '{neuron_type}'
                        RETURN n.type as partner_type, n.somaSide as partner_soma_side,
                               n.bodyId as partner_bodyId, SUM(e.weight) as total_weight,
                               n.pre as pre, n.post as post
                        ORDER BY partner_type, total_weight DESC
                        """

                upstream_result = connector.client.fetch_custom(upstream_query)
                if upstream_result is not None and not upstream_result.empty:
                    partners["upstream"] = self._process_partner_results(
                        upstream_result
                    )

            return partners

        except Exception as e:
            logger.error(f"Error getting partner bodyIds for {neuron_type}: {e}")
            return {"downstream": {}, "upstream": {}}

    def get_region_for_neuron_type(self, neuron_type: str, connector) -> str:
        """
        Get the primary region for a neuron type based on ROI analysis.

        Args:
            neuron_type: The neuron type to analyze
            connector: NeuPrint connector instance

        Returns:
            Cleaned parent ROI string, or "" if unavailable
        """

        def _clean_roi_name(name: str) -> str:
            if not name:
                return ""
            name = name.rstrip("*").strip()
            # Remove (R), (L), or (M) suffixes from ROI names (parenthetical format)
            cleaned = re.sub(r"\s*\([RLM]\)$", "", name)
            # Also remove _R, _L, or _M suffixes from ROI names (underscore format)
            # This handles FAFB patterns like OL_R and OL_L, treating them both as "OL"
            cleaned = re.sub(r"_[RLM]$", "", cleaned)
            return cleaned.strip()

        def _find_parent_recursive(target: str, tree: dict, parent: str = "") -> str:
            for k, v in (tree or {}).items():
                ck = _clean_roi_name(k)
                if ck == target:
                    return parent
                if isinstance(v, dict):
                    hit = _find_parent_recursive(target, v, ck)
                    if hit:
                        return hit
            return ""

        def _get_parent_from_hierarchy(roi_name: str, connector) -> str:
            try:
                hierarchy = connector._get_roi_hierarchy()
            except Exception:
                return ""
            if not hierarchy:
                return ""
            return _find_parent_recursive(_clean_roi_name(roi_name), hierarchy) or ""

        # Check cache first
        try:
            if hasattr(self, "cache_manager") and self.cache_manager is not None:
                cache_entry = self.cache_manager.load_neuron_type_cache(neuron_type)
                if cache_entry and getattr(cache_entry, "parent_roi", None):
                    return _clean_roi_name(cache_entry.parent_roi)
        except Exception:
            pass

        # Compute from NeuPrint data
        try:
            data = connector.get_neuron_data(neuron_type, soma_side="combined")
            if not data:
                return ""

            roi_counts = data.get("roi_counts")
            neurons_df = data.get("neurons")
            if (
                roi_counts is None
                or getattr(roi_counts, "empty", True)
                or neurons_df is None
                or getattr(neurons_df, "empty", True)
            ):
                return ""

            # Aggregate ROI data (this would need to be implemented or imported)
            roi_summary = self._aggregate_roi_data(
                roi_counts, neurons_df, "combined", connector
            )

            # Use configurable threshold from ThresholdService
            from .threshold_service import ThresholdService

            threshold_service = ThresholdService()
            threshold = threshold_service.get_roi_filtering_threshold()
            seen = set()
            top_roi_clean = None
            for roi in roi_summary or []:
                name = roi.get("name", "")
                pre_pct = roi.get("pre_percentage", 0.0) or 0.0
                post_pct = roi.get("post_percentage", 0.0) or 0.0
                if pre_pct >= threshold or post_pct >= threshold:
                    cleaned = _clean_roi_name(name)
                    if cleaned and cleaned not in seen:
                        top_roi_clean = cleaned
                        break

            if not top_roi_clean:
                return ""

            return _clean_roi_name(_get_parent_from_hierarchy(top_roi_clean, connector))
        except Exception:
            return ""

    def _process_partner_results(self, result_df: pd.DataFrame) -> Dict:
        """
        Process partner query results to get top partner for each type and soma side.

        Args:
            result_df: DataFrame with partner query results

        Returns:
            Dictionary with partner information organized by type and soma side
        """
        partners = {}

        def normalize_soma_side(soma_side):
            """Normalize soma side values to standard abbreviations."""
            if pd.isna(soma_side) or soma_side is None or soma_side == "":
                return None

            side_str = str(soma_side).strip().lower()

<<<<<<< HEAD
            if side_str in ['l', 'left']:
                return 'L'
            elif side_str in ['r', 'right']:
                return 'R'
            elif side_str in ['m', 'middle', 'center']:
                return 'M'
=======
            if side_str in ["l", "left"]:
                return "L"
            elif side_str in ["r", "right"]:
                return "R"
            elif side_str in ["m", "middle", "center"]:
                return "M"
>>>>>>> 2913fd51
            else:
                # Return original value if already in standard format or unknown
                return str(soma_side)

        for partner_type in result_df["partner_type"].unique():
            type_mask = result_df["partner_type"] == partner_type
            type_partners = result_df.loc[type_mask].copy()

            for soma_side in type_partners["partner_soma_side"].unique():
                if pd.isna(soma_side):
                    continue

                side_mask = type_partners["partner_soma_side"] == soma_side
                side_partners = type_partners.loc[side_mask].copy()

                if not side_partners.empty:
                    # Get top partner by connection weight
                    top_partner = side_partners.sort_values(
                        "total_weight", ascending=False
                    ).iloc[0]

                    # Normalize soma side for key
                    normalized_side = normalize_soma_side(soma_side)
                    if normalized_side:
                        key = f"{partner_type}_{normalized_side}"
                    else:
                        key = partner_type

                    # Note: This method is used by get_partner_body_ids which is separate from connectivity table
                    # For now, keeping string conversion to match the fix for get_connected_bodyids
                    partners[key] = {
                        "bodyId": str(top_partner["partner_bodyId"]),
                        "weight": top_partner["total_weight"],
                        "pre": top_partner["pre"],
                        "post": top_partner["post"],
                    }

        return partners

    def _get_columns_from_neuron_cache(
        self, neuron_type: str
    ) -> Tuple[Optional[List], Optional[Dict]]:
        """
        Try to load column data from neuron cache.

        Args:
            neuron_type: Neuron type to load cache for

        Returns:
            Tuple of (columns, region_map) or (None, None) if not available
        """
        try:
            if hasattr(self, "cache_manager") and self.cache_manager is not None:
                cache_entry = self.cache_manager.load_neuron_type_cache(neuron_type)
                if (
                    cache_entry
                    and hasattr(cache_entry, "columns")
                    and hasattr(cache_entry, "region_columns_map")
                ):
                    return cache_entry.columns, cache_entry.region_columns_map
        except Exception as e:
            logger.debug(
                f"Failed to load columns from neuron cache for {neuron_type}: {e}"
            )

        return None, None

    def _load_persistent_columns_cache(self, cache_key: str) -> Optional[Tuple]:
        """
        Load persistent columns cache.

        Args:
            cache_key: Cache key to load

        Returns:
            Cached result tuple or None
        """
        # This would implement persistent cache loading logic
        # For now, return None as this is being phased out in favor of neuron cache
        return None

    def _aggregate_roi_data(self, roi_counts, neurons_df, soma_side, connector):
        """
        Aggregate ROI data for analysis.
        Delegates to data processing service if available.
        """
        if self.data_processing_service:
            return self.data_processing_service.aggregate_roi_data(
                roi_counts, neurons_df, soma_side, connector
            )
        else:
            logger.warning("Data processing service not available for ROI aggregation")
            return []<|MERGE_RESOLUTION|>--- conflicted
+++ resolved
@@ -287,21 +287,12 @@
 
                     side_str = str(soma_side).strip().lower()
 
-<<<<<<< HEAD
-                    if side_str in ['l', 'left']:
-                        return 'L'
-                    elif side_str in ['r', 'right']:
-                        return 'R'
-                    elif side_str in ['m', 'middle', 'center']:
-                        return 'M'
-=======
                     if side_str in ["l", "left"]:
                         return "L"
                     elif side_str in ["r", "right"]:
                         return "R"
                     elif side_str in ["m", "middle", "center"]:
                         return "M"
->>>>>>> 2913fd51
                     else:
                         # Return original value if already in standard format or unknown
                         return str(soma_side)
@@ -312,26 +303,15 @@
                     type_neurons = result_df.loc[type_mask].copy()
 
                     # Handle neurons without soma side first (for bare type key)
-<<<<<<< HEAD
-                    no_side_mask = pd.isna(type_neurons["somaSide"]) | (type_neurons["somaSide"] == "") | type_neurons["somaSide"].isnull()
-=======
                     no_side_mask = (
                         pd.isna(type_neurons["somaSide"])
                         | (type_neurons["somaSide"] == "")
                         | type_neurons["somaSide"].isnull()
                     )
->>>>>>> 2913fd51
                     no_side_neurons = type_neurons.loc[no_side_mask]
 
                     if not no_side_neurons.empty:
                         # Sort by total weight and get top neuron without soma side
-<<<<<<< HEAD
-                        no_side_sorted = no_side_neurons.sort_values("total_weight", ascending=False)
-                        top_neuron = no_side_sorted.iloc[0]
-                        # Create key with just the type (no soma side suffix)
-                        # Keep FAFB body IDs as strings to prevent precision loss
-                        if connector.dataset_adapter.dataset_info.name == "flywire-fafb":
-=======
                         no_side_sorted = no_side_neurons.sort_values(
                             "total_weight", ascending=False
                         )
@@ -342,7 +322,6 @@
                             connector.dataset_adapter.dataset_info.name
                             == "flywire-fafb"
                         ):
->>>>>>> 2913fd51
                             connections[neuron_type] = [str(top_neuron["bodyId"])]
                         else:
                             connections[neuron_type] = [int(top_neuron["bodyId"])]
@@ -370,14 +349,10 @@
                                 key = neuron_type
 
                             # Keep FAFB body IDs as strings to prevent precision loss
-<<<<<<< HEAD
-                            if connector.dataset_adapter.dataset_info.name == "flywire-fafb":
-=======
                             if (
                                 connector.dataset_adapter.dataset_info.name
                                 == "flywire-fafb"
                             ):
->>>>>>> 2913fd51
                                 connections[key] = [str(top_neuron["bodyId"])]
                             else:
                                 connections[key] = [int(top_neuron["bodyId"])]
@@ -659,21 +634,12 @@
 
             side_str = str(soma_side).strip().lower()
 
-<<<<<<< HEAD
-            if side_str in ['l', 'left']:
-                return 'L'
-            elif side_str in ['r', 'right']:
-                return 'R'
-            elif side_str in ['m', 'middle', 'center']:
-                return 'M'
-=======
             if side_str in ["l", "left"]:
                 return "L"
             elif side_str in ["r", "right"]:
                 return "R"
             elif side_str in ["m", "middle", "center"]:
                 return "M"
->>>>>>> 2913fd51
             else:
                 # Return original value if already in standard format or unknown
                 return str(soma_side)
