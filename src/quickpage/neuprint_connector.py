--- conflicted
+++ resolved
@@ -791,13 +791,6 @@
         nt_analysis = None
         if total_count > 0:
             nt_analysis = self._calculate_neurotransmitter_analysis(neurons_df)
-<<<<<<< HEAD
-=======
-
-        # Calculate additional computed properties that templates expect
-        cell_log_ratio = self._log_ratio(left_count, right_count)
-        synapse_log_ratio = self._log_ratio(pre_synapses, post_synapses)
->>>>>>> 2913fd51
 
         # Calculate hemisphere totals and means for template use
         left_total_synapses = left_pre_synapses + left_post_synapses
@@ -864,7 +857,6 @@
             if "predictedNtProb" in neurons_df.columns:
                 confidence_col = "predictedNtProb"
         else:
-<<<<<<< HEAD
             # CNS datasets use consensusNt
             # Try _y suffixed columns first (from merged query), then fallback to original
             if "consensusNt_y" in neurons_df.columns:
@@ -912,120 +904,6 @@
 
         # Convert to analysis format sorted by count (descending)
         nt_analysis = []
-        total_neurons = len(neurons_df)
-
-        if not nt_counts:
-            return []
-
-        # Sort neurotransmitters: known ones by count (descending), then Unknown at the end
-        known_nts = [(nt, count) for nt, count in nt_counts.items() if nt != "Unknown"]
-        unknown_nts = [
-            (nt, count) for nt, count in nt_counts.items() if nt == "Unknown"
-        ]
-
-        # Sort known neurotransmitters by count (descending)
-        known_nts.sort(key=lambda x: x[1], reverse=True)
-
-        # Combine: known first, then unknown at the end
-        sorted_nts = known_nts + unknown_nts
-
-        for nt, count in sorted_nts:
-            mean_confidence = None
-            mean_probability = None
-
-            if nt != "Unknown" and nt_confidences[nt]:
-                mean_confidence = sum(nt_confidences[nt]) / len(nt_confidences[nt])
-
-            if nt != "Unknown" and nt_probabilities[nt]:
-                mean_probability = sum(nt_probabilities[nt]) / len(nt_probabilities[nt])
-
-            nt_analysis.append(
-                {
-                    "nt_type": nt,
-                    "count": count,
-                    "probability": mean_probability,
-                    "mean_confidence": mean_confidence,
-                }
-            )
-
-        return nt_analysis
-=======
-            log_ratio = math.log2(a / b)
-        return log_ratio
->>>>>>> 2913fd51
-
-    def _calculate_neurotransmitter_analysis(
-        self, neurons_df: pd.DataFrame
-    ) -> List[Dict[str, Any]]:
-        """Calculate detailed neurotransmitter analysis for all neurons in the type."""
-        if neurons_df.empty:
-            return []
-
-        # Determine which neurotransmitter columns to use based on dataset
-        consensus_col = None
-        confidence_col = None
-
-        # Check dataset type to determine correct neurotransmitter column
-        is_fafb = (
-            self.dataset_adapter
-            and self.dataset_adapter.dataset_info.name == "flywire-fafb"
-        )
-
-        if is_fafb:
-            # FAFB uses predictedNt
-            if "predictedNt" in neurons_df.columns:
-                consensus_col = "predictedNt"
-            # FAFB uses predictedNtProb
-            if "predictedNtProb" in neurons_df.columns:
-                confidence_col = "predictedNtProb"
-        else:
-            # CNS datasets use consensusNt
-            # Try _y suffixed columns first (from merged query), then fallback to original
-            if "consensusNt_y" in neurons_df.columns:
-                consensus_col = "consensusNt_y"
-            elif "consensusNt" in neurons_df.columns:
-                consensus_col = "consensusNt"
-            # CNS datasets use celltypePredictedNtConfidence
-            if "celltypePredictedNtConfidence_y" in neurons_df.columns:
-                confidence_col = "celltypePredictedNtConfidence_y"
-            elif "celltypePredictedNtConfidence" in neurons_df.columns:
-                confidence_col = "celltypePredictedNtConfidence"
-
-        if not consensus_col:
-            return []
-
-        # Count neurotransmitter frequencies and collect probabilities
-        nt_counts = {}
-        nt_confidences = {}
-        nt_probabilities = {}  # Store individual predictedNtProb values
-
-        for _, row in neurons_df.iterrows():
-            nt = row.get(consensus_col)
-
-            # Handle empty/null values as "Unknown"
-            if pd.isna(nt) or nt == "" or nt is None:
-                nt = "Unknown"
-
-            if nt not in nt_counts:
-                nt_counts[nt] = 0
-                nt_confidences[nt] = []
-                nt_probabilities[nt] = []
-
-            nt_counts[nt] += 1
-
-            # Add confidence if available, but not for Unknown
-            if (
-                confidence_col
-                and confidence_col in neurons_df.columns
-                and nt != "Unknown"
-            ):
-                confidence = row.get(confidence_col)
-                if pd.notna(confidence):
-                    nt_confidences[nt].append(float(confidence))
-                    nt_probabilities[nt].append(float(confidence))
-
-        # Convert to analysis format sorted by count (descending)
-        nt_analysis = []
 
         if not nt_counts:
             return []
@@ -1139,11 +1017,7 @@
             upstream_query = f"""
             MATCH (upstream:Neuron)-[c:ConnectsTo]->(target:Neuron)
             WHERE target.bodyId IN {body_ids}
-<<<<<<< HEAD
             WITH upstream.type as partner_type,
-=======
-            RETURN upstream.type as partner_type,
->>>>>>> 2913fd51
                     CASE
                         WHEN upstream.somaSide IS NOT NULL THEN upstream.somaSide
                         WHEN upstream.side IS NOT NULL THEN
@@ -1161,13 +1035,9 @@
                         ELSE ''
                     END as soma_side,
                    COALESCE({nt_field}, 'Unknown') as neurotransmitter,
-<<<<<<< HEAD
                    c.weight as weight,
                    upstream.bodyId as partner_bodyId
             RETURN partner_type, soma_side, neurotransmitter, weight, partner_bodyId
-=======
-                   c.weight as weight
->>>>>>> 2913fd51
             ORDER BY weight DESC
             """
 
@@ -1196,16 +1066,12 @@
                                 "total_weight": 0,
                                 "connection_count": 0,
                                 "neurotransmitters": {},  # Track NT frequencies
-<<<<<<< HEAD
                                 "partner_body_ids": set(),  # Track unique partner neurons
                                 "partner_weights": {},  # Track weights per partner neuron for CV calculation
-=======
->>>>>>> 2913fd51
                             }
 
                         type_soma_data[key]["total_weight"] += int(record["weight"])
                         type_soma_data[key]["connection_count"] += 1
-<<<<<<< HEAD
                         type_soma_data[key]["partner_body_ids"].add(
                             record["partner_bodyId"]
                         )
@@ -1217,8 +1083,6 @@
                         type_soma_data[key]["partner_weights"][partner_id] += int(
                             record["weight"]
                         )
-=======
->>>>>>> 2913fd51
 
                         # Track neurotransmitter frequency by connection weight
                         if (
@@ -1250,7 +1114,6 @@
                     )
                     connections_per_neuron = weight / len(body_ids)
 
-<<<<<<< HEAD
                     # Calculate coefficient of variation for connections per neuron
                     partner_weights = list(data["partner_weights"].values())
                     if len(partner_weights) > 1:
@@ -1269,8 +1132,6 @@
                     else:
                         cv = 0  # No variation with only one partner neuron
 
-=======
->>>>>>> 2913fd51
                     upstream_partners.append(
                         {
                             "type": data["type"],
@@ -1278,13 +1139,9 @@
                             "neurotransmitter": most_common_nt,
                             "weight": weight,
                             "connections_per_neuron": connections_per_neuron,
-<<<<<<< HEAD
                             "coefficient_of_variation": round(cv, 3),
                             "percentage": percentage,
                             "partner_neuron_count": len(data["partner_body_ids"]),
-=======
-                            "percentage": percentage,
->>>>>>> 2913fd51
                         }
                     )
 
@@ -1302,11 +1159,7 @@
             downstream_query = f"""
             MATCH (source:Neuron)-[c:ConnectsTo]->(downstream:Neuron)
             WHERE source.bodyId IN {body_ids}
-<<<<<<< HEAD
             WITH downstream.type as partner_type,
-=======
-            RETURN downstream.type as partner_type,
->>>>>>> 2913fd51
                     CASE
                         WHEN downstream.somaSide IS NOT NULL THEN downstream.somaSide
                         WHEN downstream.side IS NOT NULL THEN
@@ -1324,13 +1177,9 @@
                         ELSE ''
                     END as soma_side,
                     COALESCE({nt_field}, 'Unknown') as neurotransmitter,
-<<<<<<< HEAD
                     c.weight as weight,
                     downstream.bodyId as partner_bodyId
             RETURN partner_type, soma_side, neurotransmitter, weight, partner_bodyId
-=======
-                    c.weight as weight
->>>>>>> 2913fd51
             ORDER BY weight DESC
             """
 
@@ -1339,10 +1188,7 @@
 
             if hasattr(downstream_result, "iterrows"):
                 # First group by (type, soma_side) only to aggregate all connections
-<<<<<<< HEAD
                 # Group by (type, soma_side) to aggregate connections
-=======
->>>>>>> 2913fd51
                 type_soma_data = {}
                 for _, record in downstream_result.iterrows():
                     if record["partner_type"]:  # Skip null types
@@ -1363,16 +1209,12 @@
                                 "total_weight": 0,
                                 "connection_count": 0,
                                 "neurotransmitters": {},  # Track NT frequencies
-<<<<<<< HEAD
                                 "partner_body_ids": set(),  # Track unique partner neurons
                                 "partner_weights": {},  # Track weights per partner neuron for CV calculation
-=======
->>>>>>> 2913fd51
                             }
 
                         type_soma_data[key]["total_weight"] += int(record["weight"])
                         type_soma_data[key]["connection_count"] += 1
-<<<<<<< HEAD
                         type_soma_data[key]["partner_body_ids"].add(
                             record["partner_bodyId"]
                         )
@@ -1397,21 +1239,6 @@
                             int(record["weight"])
                         )
 
-=======
-
-                        # Track neurotransmitter frequency by connection weight
-                        if (
-                            neurotransmitter
-                            not in type_soma_data[key]["neurotransmitters"]
-                        ):
-                            type_soma_data[key]["neurotransmitters"][
-                                neurotransmitter
-                            ] = 0
-                        type_soma_data[key]["neurotransmitters"][neurotransmitter] += (
-                            int(record["weight"])
-                        )
-
->>>>>>> 2913fd51
                 # Convert to partner list with most common neurotransmitter
                 total_downstream_weight = sum(
                     data["total_weight"] for data in type_soma_data.values()
@@ -1430,7 +1257,6 @@
                     )
                     connections_per_neuron = weight / len(body_ids)
 
-<<<<<<< HEAD
                     # Calculate coefficient of variation for connections per neuron
                     partner_weights = list(data["partner_weights"].values())
                     if len(partner_weights) > 1:
@@ -1449,8 +1275,6 @@
                     else:
                         cv = 0  # No variation with only one partner neuron
 
-=======
->>>>>>> 2913fd51
                     downstream_partners.append(
                         {
                             "type": data["type"],
@@ -1458,13 +1282,9 @@
                             "neurotransmitter": most_common_nt,
                             "weight": weight,
                             "connections_per_neuron": connections_per_neuron,
-<<<<<<< HEAD
                             "coefficient_of_variation": round(cv, 3),
                             "percentage": percentage,
                             "partner_neuron_count": len(data["partner_body_ids"]),
-=======
-                            "percentage": percentage,
->>>>>>> 2913fd51
                         }
                     )
 
