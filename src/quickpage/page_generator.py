--- conflicted
+++ resolved
@@ -1997,7 +1997,6 @@
                 'total_pre': int(row['pre']),
                 'total_post': int(row['post']),
                 'total_synapses': int(row['total']),
-<<<<<<< HEAD
                 'mean_pre_per_neuron': float(round(float(row['mean_pre_per_neuron']), 1)),
                 'mean_post_per_neuron': float(round(float(row['mean_post_per_neuron']), 1)),
                 'mean_total_per_neuron': float(round(float(row['mean_total_per_neuron']), 1)),
@@ -2005,11 +2004,6 @@
                 'neurons_per_layer': row['neurons_list'],
                 'synapses_col': row['synapse_colors'],
                 'neurons_col': row['neuron_colors']
-=======
-                'mean_pre_per_neuron': float(row['mean_pre_per_neuron']),
-                'mean_post_per_neuron': float(row['mean_post_per_neuron']),
-                'mean_total_per_neuron': float(row['mean_total_per_neuron'])
->>>>>>> 2ae6ebdc
             })
 
         # Generate summary statistics
