--- conflicted
+++ resolved
@@ -4017,13 +4017,8 @@
   requires_python: '>=3.9'
 - pypi: ./
   name: neuview
-<<<<<<< HEAD
-  version: 2.7.7
-  sha256: 7091bce6b610251c1238268f63800e2c349807db85ea1ca7128170593434ada9
-=======
   version: 2.7.8
   sha256: ba8a929c3d6b1176a93c23591890057cad388f10af92896a470630c69b74ded9
->>>>>>> ffe4dd63
   requires_dist:
   - click>=8.0.0
   - jinja2>=3.0.0
