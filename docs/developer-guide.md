# neuView Developer Guide

A comprehensive guide for developers working on the neuView neuron visualization platform. This guide covers architecture, development setup, implementation details, and contribution guidelines.

## Table of Contents

- [Project Overview](#project-overview)
- [Architecture Overview](#architecture-overview)
- [Getting Started](#getting-started)
- [Core Components](#core-components)
- [Service Architecture](#service-architecture)
- [Data Processing Pipeline](#data-processing-pipeline)
- [Visualization System](#visualization-system)
- [Template System](#template-system)
- [Performance & Caching](#performance--caching)
- [Development Patterns](#development-patterns)
- [Testing Strategy](#testing-strategy)
- [Dataset Aliases](#dataset-aliases)
- [Configuration](#configuration)
- [API Reference](#api-reference)
- [Dataset-Specific Implementations](#dataset-specific-implementations)
- [Feature Implementation Guides](#feature-implementation-guides)
- [Troubleshooting](#troubleshooting)
- [Contributing](#contributing)

## Project Overview

neuView is a modern Python CLI tool that generates beautiful HTML pages for neuron types using data from NeuPrint. Built with Domain-Driven Design (DDD) architecture for maintainability and extensibility.

### Key Features

- **🔌 NeuPrint Integration**: Direct data fetching with intelligent caching
- **📱 Modern Web Interface**: Responsive design with advanced filtering
- **⚡ High Performance**: Up to 97.9% speed improvement with persistent caching
- **🧠 Multi-Dataset Support**: Automatic adaptation for CNS, Hemibrain, Optic-lobe, FAFB
- **🎨 Beautiful Reports**: Clean, accessible HTML pages with interactive features
- **🔍 Advanced Search**: Real-time filtering by cell count, neurotransmitter, brain regions

### Technology Stack

- **Backend**: Python 3.8+, asyncio for async processing
- **Data Layer**: NeuPrint API, persistent caching with SQLite
- **Frontend**: Modern HTML5, CSS3, vanilla JavaScript
- **Templates**: Jinja2 with custom filters and extensions
- **Testing**: pytest with comprehensive coverage
- **Package Management**: pixi for reproducible environments

### Architecture Overview

neuView follows a layered architecture pattern with four distinct layers:

<<<<<<< HEAD
=======
neuView is organized into four distinct layers:

>>>>>>> c0c6c9ba
- **Presentation Layer**: CLI Commands, Templates, Static Assets, HTML Generation
- **Application Layer**: Services, Orchestrators, Command Handlers, Factories  
- **Domain Layer**: Entities, Value Objects, Domain Services, Business Logic
- **Infrastructure Layer**: Database, File System, External APIs, Caching, Adapters
<<<<<<< HEAD

For detailed architecture implementation, see `src/neuview/` directory structure.
=======
>>>>>>> c0c6c9ba

### Key Architectural Principles

- **Separation of Concerns**: Clear boundaries between layers
- **Dependency Inversion**: High-level modules don't depend on low-level modules
- **Single Responsibility**: Each component has one well-defined purpose
- **Open/Closed Principle**: Open for extension, closed for modification
- **Command/Query Separation**: Clear distinction between data modification and retrieval
- **Result Pattern**: Explicit error handling with Result<T> types
- **Service Container**: Dependency injection for loose coupling

## Getting Started

### Prerequisites

- Python 3.8 or higher
- pixi package manager
- NeuPrint access token
- Git for version control

### Development Setup

1. **Clone the repository:**
Clone the repository and navigate to the project directory.

2. **Install dependencies:**
Install dependencies using `pixi install`.

3. **Set up environment:**
Set up the environment using `pixi run setup-env` and edit the .env file with your NeuPrint token.

4. **Verify setup:**
Test the connection using `pixi run neuview test-connection`.

### CLI Changes in v2.0

**Simplified Page Generation**: The `--soma-side` parameter has been removed from all CLI commands. neuView now automatically detects available soma sides and generates appropriate pages:

<<<<<<< HEAD
**CLI Changes**: Version 2.0 introduces automatic soma-side detection, eliminating the need for manual `--soma-side` specification. The system now automatically generates individual hemisphere pages and combined pages as appropriate.

Implementation details in `src/neuview/cli/` and `src/neuview/services/page_generation_orchestrator.py`.
=======
In v2.0, automatic detection and generation replaces manual soma-side specification. The `generate` command with a neuron name automatically detects and generates appropriate pages for all soma sides.
>>>>>>> c0c6c9ba

**Benefits**:
- **Simplified UX**: No need to understand soma-side concepts
- **Comprehensive Output**: Always generates optimal page set
- **Error Reduction**: Eliminates invalid soma-side specifications
- **Future-Proof**: Adapts to any neuron type's data distribution

### Development Commands

neuView uses pixi for task management with separate commands for different types of work:

#### Testing Tasks

**Unit Tests** - Fast, isolated tests for individual components:
<<<<<<< HEAD
**Unit Test Commands** (defined in `pixi.toml`):
- `pixi run unit-test` - Run all unit tests
- `pixi run unit-test-verbose` - Detailed output with specific file/test targeting support

**Integration Tests** - End-to-end tests for component interactions:
**Integration Test Commands** (defined in `pixi.toml`):
- `pixi run integration-test` - Run all integration tests  
- `pixi run integration-test-verbose` - Detailed output with specific file targeting support

**General Testing**:
**Combined Test Commands** (defined in `pixi.toml`):
- `pixi run test` - Run all tests (unit + integration)
- `pixi run test-verbose` - Detailed output for all tests
- `pixi run test-coverage` - Generate coverage reports

#### Code Quality Tasks

**Code Quality Commands** (defined in `pixi.toml`):
- `pixi run format` - Format code with ruff
- `pixi run check` - Run linting and quality checks

#### Content Generation Tasks

**Content Generation Commands** (defined in `pixi.toml`):
- `pixi run clean-output` - Clean generated output
- `pixi run fill-all` - Fill processing queue with all neuron types
- `pixi run pop-all` - Process all items in queue
- `pixi run create-list` - Generate index page
- `pixi run create-all-pages` - Complete workflow automation

Queue management implemented in `src/neuview/services/queue_service.py`.

#### Development Support Tasks

**Development Support Commands** (defined in `pixi.toml`):
- `pixi run setup-env` - Setup development environment
- `pixi run help` - CLI help system
- `pixi run test-set` / `pixi run test-set-no-index` - Generate test datasets
- `pixi run extract-and-fill` - Batch processing from config files

Implementation in `scripts/extract_and_fill.py` and CLI modules.
=======
Run unit tests using `pixi run unit-test` or `pixi run unit-test-verbose` for detailed output. You can target specific test files or test classes as needed.

**Integration Tests** - End-to-end tests for component interactions:
Run integration tests using `pixi run integration-test` or `pixi run integration-test-verbose`. These can be targeted to specific integration test files.

**General Testing**:
Run all tests using `pixi run test`, `pixi run test-verbose`, or `pixi run test-coverage` for coverage reporting.

#### Code Quality Tasks

Format code using `pixi run format` and check code quality using `pixi run check`.

#### Content Generation Tasks

Content generation tasks include cleaning output (`clean-output`), filling the processing queue (`fill-all`, `fill [neuron_type]`), processing items (`pop-all`, `pop [count]`), and the complete workflow (`create-all-pages`).

#### Development Support Tasks

Development support tasks include environment setup (`setup-env`), CLI help (`help`), test dataset generation (`test-set`, `test-set-no-index`), and configuration extraction (`extract-and-fill`).
>>>>>>> c0c6c9ba

#### Version Management Tasks

The project includes automated version management for releases:

<<<<<<< HEAD
**Version Management** (defined in `pixi.toml`):
- `pixi run increment-version` - Increment patch version and create git tag

Implementation in `scripts/increment_version.py` with `--dry-run` support for testing.
=======
Version management includes incrementing versions using `pixi run increment-version` or running the script directly with optional dry-run mode.
>>>>>>> c0c6c9ba

**Version Increment Script**

The `increment_version.py` script automatically manages project versioning by:

1. **Reading current version**: Uses `git tag --list --sort=-version:refname` to find the latest semantic version tag
2. **Incrementing patch version**: Increases patch by 1 (e.g., `v2.7.1` → `v2.7.2`)  
3. **Creating git tag**: Creates an annotated tag with descriptive message

**Version Format**

- Expects/creates semantic versioning: `v{major}.{minor}.{patch}`
- The `v` prefix is optional when reading, always added when creating
- Handles missing patch numbers by defaulting to 0

**Safety Features**

- Validates version format before processing
- Warns about uncommitted changes but continues
- Checks for duplicate tags to prevent conflicts
- Does not auto-push tags (manual `git push origin <tag>` required)
- Supports `--dry-run` mode for testing

**Example Output**

The version increment process analyzes the current version, calculates the new version, creates a git tag, and reports the successful increment.

**Error Handling**

The script will exit with error code 1 if:
- No valid semantic version tags are found
- Git commands fail
- Tag already exists
- Version format is invalid

#### Task Usage Patterns

**Development Workflow**:
<<<<<<< HEAD
1. Setup environment: `pixi run setup-env` (first time)
2. Development testing: `pixi run unit-test-verbose`
3. Code quality: `pixi run format` and `pixi run check`
4. Pre-commit testing: `pixi run test-verbose`

**Content Generation Workflow**:
- Complete automation: `pixi run create-all-pages`
- Manual steps: clean → fill → process → index

**Testing Workflow**:
- Development: `pixi run unit-test` for fast feedback
- Release preparation: `pixi run integration-test` and `pixi run test-coverage`
=======
Typical development workflow: 1) Setup environment, 2) Run tests during development, 3) Check code quality, 4) Run full test suite before commit.

**Content Generation Workflow**:
Content generation can be done with the complete workflow command or step-by-step using individual commands for cleaning, filling, processing, and creating the index.

**Testing Workflow**:
Use unit tests for fast feedback during development, and comprehensive integration tests with coverage before release.
>>>>>>> c0c6c9ba

#### Performance Notes

- **Unit tests**: Complete in ~1 second
- **Integration tests**: May take several seconds due to I/O
- **Full test suite**: Typically < 10 seconds
- **Page generation**: Varies based on dataset size

#### Environment Requirements

Most development tasks require the `dev` environment, which is automatically used by the configured tasks. Some tasks require authentication:
- `NEUPRINT_TOKEN` - Required for database integration tests
- Set in `.env` file or environment variables

## Core Components

### PageGenerator

The main orchestrator that coordinates page generation across all services.

<<<<<<< HEAD
**PageGenerator** (`src/neuview/page_generator.py`):
- Core page generation orchestration
- Automatic soma side detection and page creation
- Service container integration
- Key methods: `generate_page()`, `generate_index()`, `test_connection()`
=======
See the `PageGenerator` class in `src/neuview/page_generator.py` for the complete implementation, including the `__init__`, `generate_page`, `generate_index`, and `test_connection` methods.
>>>>>>> c0c6c9ba

### PageGenerationOrchestrator

Coordinates the complex page generation workflow through a multi-step process including request validation, data fetching, connectivity processing, visualization generation, template rendering, and output saving.

<<<<<<< HEAD
**PageGenerationOrchestrator** (`src/neuview/services/page_generation_orchestrator.py`):
- Coordinates the complete page generation workflow
- Handles request validation, data fetching, processing, and rendering
- Manages service dependencies and error handling
=======
See the `PageGenerationOrchestrator` class and its `generate_page` method in `src/neuview/models/page_generation.py`.
>>>>>>> c0c6c9ba

### NeuronType Class

Core domain entity representing a neuron type with methods for cache key generation, neuron counting, and synapse statistics.

<<<<<<< HEAD
**NeuronType** (`src/neuview/domain/neuron_type.py`):
- Domain entity representing a neuron type
- Properties: name, description, custom_query
- Methods: `get_cache_key()`, `get_neuron_count()`, `get_synapse_stats()`
=======
See the `NeuronType` class in `src/neuview/models/domain_models.py` for the complete implementation including `__init__`, `get_cache_key`, `get_neuron_count`, and `get_synapse_stats` methods.
>>>>>>> c0c6c9ba

## Service Architecture

### Core Services

The application is built around a comprehensive service architecture:

#### Data Services
- **NeuPrintConnector**: Database connection and query execution
- **DatabaseQueryService**: Structured query building and execution
- **CacheService**: Multi-level caching with persistence
- **DataProcessingService**: Data transformation and validation
- **ROIDataService**: Dynamic ROI data fetching from Google Cloud Storage with caching

#### Analysis Services
- **PartnerAnalysisService**: Connectivity analysis and partner identification  
- **ROIAnalysisService**: Region of interest analysis and statistics
- **ConnectivityCombinationService**: Automatic L/R hemisphere combination for connectivity
- **ROICombinationService**: Automatic L/R hemisphere combination for ROI data

#### Content Services
- **TemplateContextService**: Template data preparation and processing
- **ResourceManagerService**: Static asset management
- **NeuroglancerJSService**: Neuroglancer integration and URL generation
- **URLGenerationService**: Dynamic URL creation
- **CitationService**: Citation data management and HTML link generation
- **CitationLoggingService**: Automatic tracking and logging of missing citations

#### Infrastructure Services
- **FileService**: File operations and path management
- **ConfigurationService**: Configuration loading and validation
- **LoggingService**: Structured logging and monitoring

### Service Container Pattern

Dependency injection using a service container with service registration and singleton management.

See the `ServiceContainer` class in `src/neuview/services/page_generation_container.py` for the complete implementation including the `__init__`, `register`, and `get` methods.

### Service Development Pattern

Standard pattern for implementing new services with configuration injection, caching integration, error handling, input validation, and core processing logic.

Refer to any service class in `src/neuview/services/` for examples of this pattern, such as `DatabaseQueryService` in `src/neuview/services/database_query_service.py` or `CacheService` in `src/neuview/services/cache_service.py`.

## Data Processing Pipeline

### Dataset Adapters

<<<<<<< HEAD
Different datasets require different data processing approaches:

**Dataset Adapters** (`src/neuview/services/dataset_adapters/`):
- Base adapter pattern for dataset-specific processing
- `DatasetAdapter` - Abstract base class with common interface
- `CNSAdapter`, `HemibrainAdapter`, `FAFBAdapter` - Dataset-specific implementations
- Key methods: `extract_soma_side()`, `normalize_columns()`, `categorize_rois()`
- Factory pattern in `DatasetAdapterFactory` for automatic adapter selection
=======
Different datasets require different data processing approaches. See the `DatasetAdapter` base class and its implementations (`CNSAdapter`, `HemibrainAdapter`, `FAFBAdapter`) in `src/neuview/dataset_adapters.py` for methods like `extract_soma_side`, `normalize_columns`, and `categorize_rois`.
>>>>>>> c0c6c9ba

### Data Flow

Raw NeuPrint Data → Dataset Adapter → Cache Layer → Service Processing → Template Rendering

1. **Data Extraction**: NeuPrint queries return raw database results
2. **Adaptation**: Dataset-specific adapters normalize the data
3. **Caching**: Processed data is cached for performance
4. **Analysis**: Services perform connectivity and ROI analysis with CV calculation
5. **Rendering**: Template system generates final HTML

### Connectivity Data Processing with CV

The connectivity processing pipeline includes statistical analysis including coefficient of variation (CV) calculation. See the connectivity query methods and CV calculation logic in `src/neuview/services/data_processing_service.py` and `src/neuview/services/connectivity_combination_service.py`.

The partner data structure includes the calculated CV value for template rendering.

### Automatic Page Generation System

neuView v2.0 introduces automatic page generation that eliminates the need for manual soma-side specification. The system intelligently analyzes neuron data and generates the optimal set of pages.

#### Architecture Overview

The automatic page generation system analyzes soma side distribution, determines which pages to generate based on data availability, and creates appropriate side-specific and combined pages. See the `SomaDetectionService` and its `generate_pages_with_auto_detection` method in the relevant service files.

#### Detection Logic

The system uses sophisticated logic to determine which pages to generate based on soma side distribution, counting sides with data, and handling unknown soma side counts. See the `_should_generate_combined_page` function implementation for the complete logic.

#### Page Generation Scenarios

**Scenario 1: Multi-hemisphere neuron type (e.g., Dm4)**
- Data: 45 left neurons, 42 right neurons
- Generated pages: `Dm4_L.html`, `Dm4_R.html`, `Dm4.html` (combined)
- Rationale: Multiple hemispheres warrant both individual and combined views

**Scenario 2: Single-hemisphere neuron type (e.g., LC10)**  
- Data: 0 left neurons, 23 right neurons
- Generated pages: `LC10_R.html` only
- Rationale: No combined page needed for single-hemisphere types

**Scenario 3: Mixed data with unknowns**
- Data: 15 left neurons, 8 unknown-side neurons
- Generated pages: `NeuronType_L.html`, `NeuronType.html` (combined)
- Rationale: Unknown neurons justify a combined view alongside specific side

**Scenario 4: No soma side information**
- Data: 30 neurons, all unknown sides
- Generated pages: `NeuronType.html` (combined only)
- Rationale: Without hemisphere data, only combined view is meaningful

#### Integration with Legacy Code

The automatic system maintains backward compatibility while removing user-facing complexity. The `GeneratePageCommand` class has been simplified by removing the `soma_side` parameter, allowing the system to auto-detect appropriate pages to generate. See `src/neuview/models/page_generation.py` for the updated command structure.

#### Performance Considerations

- **Data Analysis**: Single query analyzes all soma sides simultaneously
- **Parallel Generation**: Individual pages generated concurrently when possible
- **Cache Efficiency**: Shared data fetching across multiple page generations
- **Memory Management**: Automatic cleanup after page generation completes

### ROI Query Strategies

<<<<<<< HEAD
Different strategies for querying region of interest data:

**ROI Query Strategies** (`src/neuview/services/roi_analysis_service.py`):
- Strategy pattern for region-specific ROI queries
- Methods: `query_central_brain_rois()`, `categorize_rois()`
- Handles different brain region categorizations
=======
Different strategies for querying region of interest data including methods for querying central brain ROIs and categorizing ROI data by region type. See the ROI-related services in `src/neuview/services/` for the complete implementation.
>>>>>>> c0c6c9ba

## Visualization System

### Hexagon Grid Generator

<<<<<<< HEAD
**HexagonGridGenerator** (`src/neuview/services/visualization/hexagon_grid_generator.py`):
- Generates spatial visualizations for neuron distribution
- Configurable hex size and spacing parameters
- Key methods: `generate_region_hexagonal_grids()`, `generate_single_region_grid()`
- Outputs SVG format for web display

### Coordinate System

**Coordinate Functions** (`src/neuview/services/visualization/coordinate_utils.py`):
- Mathematical functions for hexagonal grid coordinate conversion
- Key functions: `hex_to_axial()`, `axial_to_pixel()`
- Handles hexagonal to Cartesian coordinate transformations

### Color Mapping

**Color Mapping Functions** (`src/neuview/services/visualization/color_utils.py`):
- Dynamic color assignment based on data values
- Key function: `get_color_for_value()`
- Supports multiple color schemes (viridis, plasma)
- Handles edge cases like constant values
=======
Generates spatial visualizations for neuron distribution with configurable hex size and spacing. The system includes methods for generating hexagonal grids for multiple brain regions and individual regions. See the visualization-related services in `src/neuview/services/` for the complete implementation.

### Coordinate System

Mathematical functions for hexagonal grid coordinate conversion including hex-to-axial and axial-to-pixel coordinate transformations. See the coordinate system functions in the visualization services.

### Color Mapping

Dynamic color assignment based on data values with support for multiple color schemes including viridis and plasma. See the `get_color_for_value` function in the visualization services for the complete color mapping implementation.
>>>>>>> c0c6c9ba

## Template System

### Template Architecture

<<<<<<< HEAD
**Template Strategy Pattern** (`src/neuview/services/template_service.py`):
- Jinja2-based template system with custom extensions
- `TemplateStrategy` - Abstract base class for template handling
- `JinjaTemplateStrategy` - Jinja2 implementation with custom filters
- Key methods: `load_template()`, `render_template()`, `_setup_filters()`
- Custom filters registered for number formatting and URL safety

### Template Structure

**Template Organization** (`templates/` directory):
- `base.html.jinja` - Base layout template
- `neuron-page.html.jinja` - Individual neuron type pages  
- `index.html.jinja` - Main index with search functionality
- `types.html.jinja` - Neuron type listing pages
- `static/js/` - JavaScript template files (neuroglancer integration, page interactions)
- `static/css/` - CSS template files with dynamic styling

### Template Context

**Template Context Management** (`src/neuview/services/template_context_service.py`):
- Structured data preparation for template rendering
- `TemplateContext` class organizing neuron, connectivity, ROI, and visualization data
- Key method: `to_dict()` for template consumption
- Handles data serialization and context validation

### Connectivity Table Template Processing

**Connectivity Tables** (`templates/sections/connectivity_table.html.jinja`):
- Handles CV display with proper fallbacks for coefficient of variation data
- Safe fallback patterns using Jinja2 `get()` method with default values
- Descriptive tooltips for CV column explaining statistical meaning
- Consistent implementation across upstream and downstream tables
- Custom filters for number and percentage formatting

### Custom Template Filters

**Template Filters** (`src/neuview/services/template_service.py`):
- `format_number_filter()` - Formats numbers with precision and thousand separators (K, M suffixes)
- `format_percentage()` - Handles percentage formatting with appropriate precision
- `safe_url()` - URL encoding and sanitization for dynamic links
- Registered automatically during Jinja2 environment setup
=======
Jinja2-based template system with custom extensions for loading, parsing, and rendering templates with custom filters. See the `TemplateStrategy` and `JinjaTemplateStrategy` classes in `src/neuview/services/jinja_template_service.py` for the complete implementation including custom filter registration.

### Template Structure

The template system is organized with base layout templates, individual neuron type page templates, index templates with search functionality, and neuron type listing templates. JavaScript templates include neuroglancer URL generation and neuron page functionality. See the `templates/` directory for the complete template structure.

### Template Context

Structured data passed to templates includes neuron data, connectivity data, ROI data, visualization data, and metadata. See the `TemplateContext` class and its `to_dict` method for the complete context structure used in template rendering.

### Connectivity Table Template Processing

The connectivity template handles CV display with proper fallbacks including safe fallback values, descriptive tooltips, logical column positioning, and consistent implementation for both upstream and downstream tables. See the connectivity table templates in `templates/` for the complete HTML structure and Jinja2 template logic.

### Custom Template Filters

Custom template filters provide number formatting with appropriate precision and thousand separators, handling millions, thousands, and standard number formatting. See the `format_number_filter` function and other custom filters in the template service implementation.
>>>>>>> c0c6c9ba

## Performance & Caching

### Multi-Level Cache System

neuView implements a sophisticated caching system with multiple levels:

<<<<<<< HEAD
**CacheService** (`src/neuview/services/cache_service.py`):
- Multi-level caching system with memory, file, and database backends
- Key method: `get_cached_data()` with fallback chain across cache levels
- Automatic cache population and eviction policies
- Backend implementations in respective cache backend modules
=======
neuView implements a sophisticated multi-level caching system with memory, file, and database cache backends, along with cache population strategies. See the `CacheService` class in `src/neuview/services/cache_service.py` for the complete implementation including the `get_cached_data` method with fallback logic.
>>>>>>> c0c6c9ba

### Cache Types

- **Memory Cache**: In-memory LRU cache for immediate access
- **File Cache**: Persistent file-based cache surviving process restarts  
- **Database Cache**: SQLite-based cache for complex queries
- **HTTP Cache**: Response caching for NeuPrint API calls

### Performance Optimizations

Key optimizations implemented:

- **Database Connection Pooling**: Reuse connections across requests
- **Batch Query Processing**: Combine multiple queries into single requests
- **Lazy Loading**: Load data only when needed
- **Asynchronous Processing**: Non-blocking I/O for improved throughput
- **Compressed Storage**: Gzip compression for cached data

### Performance Monitoring

<<<<<<< HEAD
**PerformanceMonitor** (`src/neuview/services/performance_monitor.py`):
- Operation timing and metrics collection
- Key methods: `start_timer()`, `end_timer()` for performance measurement
- Metrics aggregation and reporting functionality
- Integration with logging system for performance analysis

### Cache Management Patterns

The neuView system follows consistent patterns for cache organization and management across all services.

#### Cache Directory Structure

All caches are organized under the output directory to maintain consistency. Standard structure includes roi_data, neuprint, templates, and performance subdirectories. See `src/neuview/services/` for cache organization patterns.

#### Cache Location Pattern

**Cache Location Pattern**: Services derive cache locations from container-provided output directory. Implementation pattern demonstrated in `ROIDataService.__init__()` and other service constructors.

**Benefits**:
- ✅ Consistent cache organization across all services
- ✅ Configurable output directory support
- ✅ No hardcoded cache paths
- ✅ Clean separation by service type

#### Cache Key Strategy

**Cache Key Strategy**: Use descriptive, collision-resistant cache keys incorporating dataset, type, and version information. Examples: "fullbrain_roi_v4.json", "vnc_neuropil_roi_v0.json". Implementation in `ROIDataService._get_cache_filename()`.

#### Cache Lifecycle Management

**Cache Lifecycle Management**: Implement cache validation and refresh mechanisms with time-based expiration. See `ROIDataService._is_cache_valid()` and `_fetch_and_parse_roi_data()` for reference implementation patterns.

#### Error-Resilient Caching

**Error-Resilient Caching**: Implement graceful fallback to stale cache on network failures. Reference implementation in `ROIDataService._fetch_and_parse_roi_data()` demonstrates try-catch patterns with fallback logic.

#### Container Integration Pattern

**Container Integration Pattern**: Register cache-aware services with output directory injection. See `roi_data_service_factory()` in `PageGenerationContainer` for reference implementation.

#### Migration Considerations

When updating cache locations:

1. **Automatic Migration**: Cache files regenerate automatically from sources
2. **No Data Loss**: Old cache files can be safely removed
3. **Backward Compatibility**: Fallback paths maintain functionality
4. **Clean Transition**: Remove old cache files after verification

**Migration Pattern**: Services should support automatic migration from legacy cache locations. The ROI Data Service migration demonstrates output directory adoption with automatic legacy cleanup.
=======
Performance monitoring includes timing operations and collecting metrics with start/end timer functionality and elapsed time tracking. See the performance monitoring implementation in the relevant service files for timer management and metrics collection.
>>>>>>> c0c6c9ba

## Development Patterns

### Error Handling

<<<<<<< HEAD
**Error Handling Pattern** (`src/neuview/services/` - various service implementations):
- Consistent use of Result pattern for error handling
- Comprehensive exception catching with specific error types
- Reference implementation in `PageGenerationOrchestrator.generate_page()`
- Key pattern: validate input → fetch data → process → return Result
- Logging integration for debugging and monitoring

### Configuration Management

**Configuration Management** (`src/neuview/config/config.py`):
- Hierarchical configuration system with dataclass structure
- Key config classes: `Config`, `NeuPrintConfig`, `CacheConfig`, `OutputConfig`, `HtmlConfig`
- Class methods: `from_file()` for YAML loading, `from_env()` for environment variables
- Configuration validation with `__post_init__()` methods

### Service Registration

**Service Registration** (`src/neuview/services/page_generation_container.py`):
- Dependency injection setup through `PageGenerationContainer`
- Factory functions for service creation with proper dependency resolution
- Key services registered: cache_service, database_service, connectivity_service, template_service
- Service lifecycle management and singleton patterns
- Reference implementation in container `__init__()` method

### Type Safety

Using type hints and validation:
**Type Safety** (`src/neuview/domain/` and service modules):
- Comprehensive use of dataclasses and type hints throughout codebase
- Domain models with strict typing in `src/neuview/domain/`
- Example classes: `AnalysisRequest`, `NeuronType`, `ConnectivityData`
- Function signatures with explicit return types using `Result` pattern
=======
Consistent error handling using the Result pattern with input validation, data fetching, processing, and comprehensive exception handling for database connections, validation errors, and unexpected errors. See the `Result` class in `src/neuview/result.py` and error handling patterns throughout the service classes.

### Configuration Management

Hierarchical configuration system with dataclass-based configuration structure supporting NeuPrint, cache, output, and HTML configurations. Configuration can be loaded from YAML files or environment variables. See the `Config` class and related configuration classes in `src/neuview/config.py`.

### Service Registration

Dependency injection setup with factory functions for creating fully configured page generators. Core services, analysis services, and content services are registered with the service container. See the `create_page_generator` function in `src/neuview/builders/page_generator_builder.py` for the complete service registration implementation.

### Type Safety

Using type hints and validation with dataclass-based request objects and Result return types for type-safe parameter handling. See the domain models in `src/neuview/models/domain_models.py` for examples of type-safe analysis request structures.
>>>>>>> c0c6c9ba

## Testing Strategy

### Overview

neuView uses a comprehensive testing strategy with clear separation between unit and integration tests. Tests are organized by type and use pytest markers for selective execution.

### Test Categories

#### Unit Tests (`@pytest.mark.unit`)
Fast, isolated tests that focus on individual components without external dependencies.

**Characteristics:**
- Fast execution (< 1 second total)
- No file I/O operations
- No external service dependencies
- Test single methods/functions
- Mock external dependencies when needed

<<<<<<< HEAD
**Example:**
```python
@pytest.mark.unit
class TestDatasetAdapterFactory:
    """Unit tests for DatasetAdapterFactory."""
    
    @pytest.mark.unit
**Example Unit Test** (`test/test_dataset_adapters.py`):
- `TestDatasetAdapterFactory.test_male_cns_alias_resolution()` - Tests adapter factory with dataset aliases
- Verifies that "male-cns" resolves to correct CNSAdapter instance
```
=======
See `test/test_dataset_adapters.py` for examples of unit tests, particularly the `TestDatasetAdapterFactory` class and its `test_male_cns_alias_resolution` method.
>>>>>>> c0c6c9ba

#### Integration Tests (`@pytest.mark.integration`)
End-to-end tests that verify component interactions and real-world scenarios.

**Characteristics:**
- Slower execution (may involve file I/O)
- Test component interactions
- Uses real configuration files
- Tests end-to-end workflows
- May use temporary files/resources

<<<<<<< HEAD
**Example Integration Test** (`test/test_male_cns_integration.py`):
- `TestMaleCNSIntegration.test_config_with_male_cns_creates_cns_adapter()` - End-to-end configuration testing
- Creates temporary config files and tests full component integration
- Validates that configuration properly creates expected adapter instances

### Test Execution

#### Test Execution Commands

**Test execution tasks are defined in `pixi.toml`:**
- Unit tests: `pixi run unit-test` (fast feedback)
- Integration tests: `pixi run integration-test` (comprehensive testing)
- All tests: `pixi run test` (complete test suite)
- Coverage reports: `pixi run test-coverage`
- Verbose output: Add `-verbose` suffix to any test command

**Selective execution supports targeting specific files, classes, or methods using pytest syntax.**

### Test Structure

**Test Organization** (`test/` directory):
- `test_dataset_adapters.py` - Unit tests for factory and adapters
- `test_male_cns_integration.py` - Integration tests for end-to-end scenarios
- `services/` - Service-specific test modules
- `visualization/` - Visualization component tests  
- `fixtures/` - Test data and fixture files
=======
See `test/test_male_cns_integration.py` for examples of integration tests, particularly the `TestMaleCNSIntegration` class and its `test_config_with_male_cns_creates_cns_adapter` method.

### Test Execution

#### Pixi Tasks
Various pixi tasks are available for running unit tests, integration tests, all tests, and tests with coverage. Use the verbose variants for detailed output during development.

#### Selective Execution
Tests can be executed selectively by targeting specific test files, test classes, or individual test methods using pytest's selection syntax.

### Test Structure

Tests are organized in the `test/` directory with separate files for unit tests (like `test_dataset_adapters.py`) and integration tests (like `test_male_cns_integration.py`). Service-specific tests, visualization component tests, and test fixtures are organized in subdirectories.
>>>>>>> c0c6c9ba

### Naming Conventions

- **Unit tests**: Focus on single method/function behavior
  - Format: `test_[specific_behavior]`
  - Example: `test_male_cns_base_name_alias_resolution`

- **Integration tests**: Focus on component interactions
  - Format: `test_[workflow_or_integration_scenario]`
  - Example: `test_end_to_end_male_cns_workflow`

### Performance Guidelines

- **Unit tests**: Should complete in under 1 second total
- **Integration tests**: May take several seconds due to file I/O and component setup
- **Full test suite**: Typically < 10 seconds

### CI/CD Integration

<<<<<<< HEAD
**CI/CD Integration** (`.github/workflows/` directory):
- Separate GitHub Actions jobs for unit and integration tests
- Unit tests provide fast feedback with `pixi run unit-test-verbose`
- Integration tests use secure token injection for NeuPrint access
- Parallel execution for efficient CI pipeline
=======
Tests are executed in GitHub Actions with separate jobs for better reporting. Unit tests provide fast feedback, while integration tests run comprehensively with required environment variables like NEUPRINT_TOKEN for database access. See the GitHub Actions workflow files for the complete CI/CD configuration.
>>>>>>> c0c6c9ba

### Test Data and Fixtures

#### Unit Test Data
- Hardcoded test values for predictable behavior
- Use of mock objects for external dependencies
- Parameterized tests for multiple similar scenarios

#### Integration Test Data
- Temporary configuration files created during test execution
- Real project configuration files when available
- Cleanup of temporary resources after tests

### Dataset Alias Testing

<<<<<<< HEAD
**Dataset Alias Testing**: Special focus on testing dataset alias functionality with comprehensive test cases for versioned aliases. See `test_male_cns_versioned_alias_resolution()` and `test_end_to_end_male_cns_workflow()` in test files for reference implementations.
=======
Special focus on testing dataset alias functionality with comprehensive test coverage for alias resolution, dataset adapter creation, and configuration handling. See the dataset alias tests in the test files for examples of alias validation and integration testing including versioned alias resolution and end-to-end workflow testing.
```
>>>>>>> c0c6c9ba

### Debugging Failed Tests

#### Unit Test Failures
Run specific failing tests with verbose output using pytest selection syntax. Check test markers to understand test categorization.

#### Integration Test Failures
Verify environment setup, token configuration, and run tests with verbose debugging and traceback options to diagnose integration test issues.

### Adding New Tests

When adding new features:

1. **Add unit tests** for individual components
2. **Add integration tests** if the feature involves multiple components
3. **Use appropriate markers** (`@pytest.mark.unit` or `@pytest.mark.integration`)
4. **Follow naming conventions**
5. **Ensure proper cleanup** of resources in integration tests

### Test Data Factory

<<<<<<< HEAD
**TestDataFactory** (`test/fixtures/test_data_factory.py`):
- Centralized test data creation for consistent testing
- Key methods: `create_neuron_data()`, `create_connectivity_data()`
- Provides standardized test data structures for neuron and connectivity testing
- Parameterizable factory methods for different test scenarios

### Script Management
=======
Centralized test data creation with factory methods for creating standardized test neuron data and connectivity data with configurable parameters. See the `TestDataFactory` class methods `create_neuron_data` and `create_connectivity_data` in the test files for examples of test data generation.
>>>>>>> c0c6c9ba

The neuView project follows specific patterns for managing utility scripts in the `scripts/` directory.

#### Script Categories

<<<<<<< HEAD
**Permanent Scripts** (Keep):
- Regular maintenance utilities
- Reusable development tools
- System health checks
- Data migration tools for ongoing use
- Performance monitoring scripts

**Temporary Scripts** (Remove after use):
- One-time migration scripts
- Debugging scripts for specific issues
- Verification scripts for completed work
- Testing scripts for specific features

#### Script Lifecycle Management

**Script Classification Examples**:
- **Permanent**: `scripts/increment_version.py` - Reusable version management functionality
- **Temporary**: Issue-specific debugging scripts - Should be removed after resolution

See current utility scripts in `scripts/` directory for reference implementations.

#### Cleanup Best Practices

1. **Mark Temporary Scripts**: Use clear naming and documentation
2. **Clean After Completion**: Remove debugging scripts once issues are resolved
3. **Document Purpose**: Include clear descriptions of script intent
4. **Regular Cleanup**: Periodically review and remove obsolete scripts

#### Script Documentation Pattern

**Documentation Requirements**: All permanent scripts should include comprehensive docstrings with purpose, usage, and requirements. See `scripts/increment_version.py` and `scripts/extract_and_fill.py` for reference documentation patterns.

#### Examples of Recent Cleanup

The following categories of scripts were removed during recent cleanup:
- Cache optimization testing scripts
- System migration verification scripts (Option B/C implementations)
- Data consistency investigation scripts
- One-time performance testing scripts

These served their purpose during development but are no longer needed for ongoing maintenance.

#### Current Utility Scripts

**Version Management**:
**Current Utility Scripts** (see `scripts/` directory):
- `increment_version.py`: Automatically increments project version and creates git tags (supports `--dry-run`)
- `extract_and_fill.py`: Extracts neuron types from config files and runs fill-queue commands

**Usage**: See script docstrings and `scripts/README.md` for detailed usage instructions and examples.

## Configuration

### Configuration Files

**Configuration Structure** (`config.yaml` and `src/neuview/config/config.py`):
- YAML-based configuration system with hierarchical structure
- Key sections: neuprint, cache, templates, performance, visualization
- Reference configuration examples in project root `config.yaml`
- Configuration dataclasses define structure and validation rules
=======
YAML-based configuration system with sections for NeuPrint server settings, caching configuration, template settings, performance parameters, and visualization options. See the default configuration files and `src/neuview/config.py` for the complete configuration structure and available options.
>>>>>>> c0c6c9ba

### Environment Variables

Environment variable support for sensitive configuration:

- `NEUPRINT_APPLICATION_CREDENTIALS`: NeuPrint API token
- `NEUVIEW_CONFIG_PATH`: Custom configuration file path
- `NEUVIEW_CACHE_DIR`: Cache directory override
- `NEUVIEW_DEBUG`: Enable debug logging
- `NEUVIEW_PROFILE`: Enable performance profiling

### Configuration Validation

<<<<<<< HEAD
**Configuration Validation** (`src/neuview/config/config.py`):
- Automatic validation with clear error messages using dataclass `__post_init__()` methods
- Example: `NeuPrintConfig.__post_init__()` validates required server and dataset fields
- Validation occurs at configuration loading time with descriptive error messages
=======
Automatic validation with clear error messages using dataclass post-initialization validation. See the `NeuPrintConfig` class and its `__post_init__` method in `src/neuview/config.py` for examples of configuration validation with meaningful error messages.
>>>>>>> c0c6c9ba

## API Reference

### Core Classes

#### PageGenerator

<<<<<<< HEAD
**PageGenerator** (`src/neuview/page_generator.py`):
- Main interface for page generation with configuration and service container integration
- Key methods: `generate_page()`, `generate_index()`, `test_connection()`
- Handles automatic soma-side detection and page creation orchestration

#### NeuronType

**NeuronType** (`src/neuview/domain/neuron_type.py`):
- Core domain entity with properties: name, description, custom_query
- Represents neuron type metadata and configuration

#### Result Pattern

**Result Pattern** (`src/neuview/domain/result.py`):
- Explicit error handling pattern used throughout the codebase
- Static methods: `success()`, `failure()` for result creation
- Properties: `is_success()`, `value`, `error` for result handling
- Ensures predictable error handling across all services
=======
Main interface for page generation with methods for initialization, page generation with automatic detection, index generation, and connection testing. See the `PageGenerator` class in `src/neuview/page_generator.py` for the complete API including method signatures and return types.

#### NeuronType

Core domain entity with name, optional description, and optional custom query fields. See the `NeuronType` class in `src/neuview/models/domain_models.py` for the complete dataclass definition.

#### Result Pattern

For explicit error handling with success and failure states, value retrieval, and error handling methods. See the `Result` class in `src/neuview/result.py` for the complete implementation including `success`, `failure`, `is_success`, `value`, and `error` methods.


>>>>>>> c0c6c9ba

### Service Interfaces

#### DatabaseQueryService

<<<<<<< HEAD
**DatabaseQueryService** (`src/neuview/services/database_query_service.py`):
- Database query execution with parameter binding
- Key method: `execute_query()` returns Result pattern for error handling
- Handles NeuPrint API interactions and query optimization

#### CacheService

**CacheService** (`src/neuview/services/cache_service.py`):
- Multi-level caching with memory, file, and database backends
- Key methods: `get()`, `set()` with optional TTL support
- Automatic cache eviction and persistence management

#### CitationService

**CitationService** (`src/neuview/services/citation_service.py`):
- Citation management and HTML link generation from CSV data
- Key methods: `load_citations()`, `get_citation()`, `create_citation_link()`
- Automatic missing citation logging and validation
- Supports custom link text and output directory configuration
=======
Database query execution with parameterized queries returning Result types. See the `DatabaseQueryService` class and its `execute_query` method in `src/neuview/services/database_query_service.py`.

#### CacheService

Cache value retrieval and storage with optional TTL support. See the `CacheService` class and its `get` and `set` methods in `src/neuview/services/cache_service.py`.

#### CitationService

Citation management including loading citations from CSV files, retrieving citation information, and creating HTML citation links with automatic missing citation logging. See the `CitationService` class in `src/neuview/services/citation_service.py` for the complete implementation including `load_citations`, `get_citation`, and `create_citation_link` methods.
>>>>>>> c0c6c9ba

## Dataset Aliases

### Overview

neuView supports dataset aliases to handle different naming conventions for the same underlying dataset type. This is particularly useful when working with datasets that may have different names but use the same database structure and query patterns.

### Current Aliases

#### CNS Dataset Aliases
The following aliases are configured to use the CNS adapter:

- `male-cns` → `cns`
- `male-cns:v0.9` → `cns` (versioned)
- `male-cns:v1.0` → `cns` (versioned)

### Implementation

<<<<<<< HEAD
**DatasetAdapterFactory** (`src/neuview/services/dataset_adapters/dataset_adapter_factory.py`):
- Handles dataset alias resolution and adapter creation
- Maintains adapter registry and alias mappings
- Key method: `create_adapter()` with versioned dataset name support
- Aliases: `male-cns` → `cns` with version handling
        base_name = dataset_name.split(":")[0] if ":" in dataset_name else dataset_name

- Alias resolution and adapter creation logic
- Automatic fallback to CNSAdapter for unknown datasets
- Version string handling for dataset names

### Configuration Example

**Configuration Usage** (see `config.yaml` for examples):
- Dataset names support aliases: `male-cns:v0.9` resolves to CNS adapter
- Server configuration points to appropriate NeuPrint instance
- Automatic adapter selection based on dataset name patterns

This configuration will:
- Resolve `male-cns:v0.9` → `male-cns` (base name) → `cns` (alias resolution)
- Create a `CNSAdapter` instance
- Set `dataset_info.name` to `"cns"`
- **Not produce any warnings**

### Adding New Aliases

**Adding New Aliases**: Modify the `_aliases` dictionary in `DatasetAdapterFactory` class (`src/neuview/services/dataset_adapters/dataset_adapter_factory.py`). Example aliases: `male-cns` → `cns`, `female-cns` → `cns`.
=======
Dataset aliases are handled by the `DatasetAdapterFactory` which maps alternative names to canonical names and creates appropriate adapter instances. See the `DatasetAdapterFactory` class in `src/neuview/dataset_adapters.py` for the complete implementation including the `_adapters` dictionary, `_aliases` mapping, and `create_adapter` method with versioned dataset handling and alias resolution.

### Configuration Example

Configuration files can use dataset aliases like `male-cns:v0.9` which will resolve to the appropriate adapter through base name extraction and alias resolution, creating the correct adapter instance without warnings. See the example configuration files for proper alias usage in YAML configuration format.

### Adding New Aliases

To add a new dataset alias, update the `_aliases` dictionary in the `DatasetAdapterFactory` class in `src/neuview/dataset_adapters.py` to map the new alias name to the canonical dataset name.
>>>>>>> c0c6c9ba

### Versioned Datasets

Dataset aliases work with versioned dataset names:
- `male-cns:v0.9` → `cns`
- `male-cns:v1.0` → `cns`
- `male-cns:latest` → `cns`

### Error Handling

If a dataset name (including aliases) is not recognized:
1. Prints a warning message
2. Falls back to using the `CNSAdapter` as the default
3. Continues execution

Example warning: "Warning: Unknown dataset 'unknown-dataset:v1.0', using CNS adapter as default"

## Dataset-Specific Implementations

### FAFB Dataset Handling

FAFB (FlyWire Adult Fly Brain) requires special handling due to data structure differences:

#### Soma Side Property Differences

FAFB stores soma side information differently than other datasets:

**Standard Datasets (CNS, Hemibrain)**:
- Property: `somaSide`  
- Values: "L", "R", "M"

**FAFB Dataset**:
- Property: `side` OR `somaSide`
- Values: "LEFT", "RIGHT", "CENTER" or "left", "right", "center"

#### FAFB Adapter Implementation

**FAFBAdapter** (`src/neuview/services/dataset_adapters/fafb_adapter.py`):
- Custom soma side extraction handling FAFB-specific property differences
- `extract_soma_side()` method with fallback logic for `somaSide` vs `side` properties
- Property value mapping: LEFT/RIGHT → L/R, CENTER/MIDDLE → C
- Handles case variations and FAFB-specific nomenclature

#### FAFB Query Modifications

**FAFB Query Patterns** (`src/neuview/services/database_query_service.py`):
- Database queries use CASE statements for property fallback handling
- Cypher queries account for `somaSide` vs `side` property differences
- Automatic value mapping within query logic for consistent results
- Reference implementation in FAFB-specific query methods

#### FAFB ROI Checkbox Behavior

<<<<<<< HEAD
FAFB datasets don't support ROI visualization in Neuroglancer, requiring conditional UI:

**Implementation**: Dataset-aware JavaScript that disables ROI checkboxes for FAFB:

**FAFB ROI Checkbox Behavior** (`templates/static/js/neuroglancer-url-generator.js.jinja`):
- Dataset detection: `IS_FAFB_DATASET` variable for conditional behavior
- `syncRoiCheckboxes()` function skips checkbox creation for FAFB datasets
- Automatic width adjustment for FAFB ROI cells to maintain layout consistency
- Prevents user confusion by hiding non-functional checkboxes
=======
FAFB datasets don't support ROI visualization in Neuroglancer, requiring conditional UI with dataset-aware JavaScript that disables ROI checkboxes for FAFB datasets. See the `syncRoiCheckboxes` function and dataset detection logic in the JavaScript templates for the complete implementation.
>>>>>>> c0c6c9ba

#### Connectivity Checkbox Self-Reference Detection

Automatic checkbox disabling when partner type matches current neuron type and bodyId is already visible in neuroglancer:

**Problem**: Users could add the same neuron instance multiple times to the neuroglancer viewer by selecting connectivity partners that reference the current neuron itself.

**Solution**: Detect self-reference conditions and disable checkboxes automatically.

**Implementation**:

1. **HTML Template Changes** (`templates/sections/connectivity.html.jinja`):
**Connectivity Template Data** (`templates/sections/connectivity_table.html.jinja`):
- Template data attributes: `data-body-ids`, `data-partner-type` for JavaScript access
- Jinja2 filters: `get_partner_body_ids()` for body ID extraction
- Partner type information embedded for self-reference detection

2. **JavaScript Data** (`templates/sections/neuron_page_scripts.html.jinja`):
**JavaScript Data Integration** (`templates/sections/neuron_page_scripts.html.jinja`):
- `neuroglancerData.currentNeuronType` populated from template context
- Enables self-reference detection in connectivity checkbox logic

3. **Checkbox Logic** (`templates/static/js/neuroglancer-url-generator.js.jinja`):
**Self-Reference Detection Logic** (JavaScript in connectivity templates):
- Compares partner type with current neuron type
- Checks if body IDs are in visible neurons list
- Automatic checkbox disabling with `self-reference` CSS class application
- Prevents circular selections in Neuroglancer interface

4. **CSS Styling** (`static/css/neuron-page.css`):
**Self-Reference Styling** (`static/css/neuron-page.css`):
- `.p-c.self-reference input[type="checkbox"]` styling for disabled self-reference checkboxes
- Visual indicators: gray background, disabled cursor, reduced opacity

**Logic Flow**:
**Decision Logic Flow**:
1. Empty bodyIds → Disable (existing behavior)
2. Partner type matches current type → Check visibility
3. Body IDs in visible neurons → Disable as self-reference
4. Otherwise → Enable normally

**Example**: For neuron type AN02A005 with visible neurons [123456, 789012]:
- LC10 partner with [111111, 222222] → Enabled ✅
- AN02A005 partner with [123456] → Disabled ❌ (self-reference)
- T4 partner with [333333, 444444] → Enabled ✅

**Testing**:
- Manual: Use `test_checkbox/test_checkbox_disable.html` for demonstration
- Integration: Generate pages for self-connecting neuron types (e.g., AN02A005)
- Console: Check for debug messages like `[CHECKBOX] Disabling checkbox for self-reference`

**Performance**: O(n×m) complexity where n = partners, m = visible neurons. Minimal impact due to small datasets.

**Browser Support**: Standard JavaScript (IE11+) using `dataset` API, `Array.includes()`, and CSS `:disabled`.

**Troubleshooting**:
1. **Checkbox not disabling**: Verify `data-partner-type` attribute and `currentNeuronType` in pageData
2. **Styling issues**: Confirm `.self-reference` CSS class is applied and styles are loaded
3. **Console errors**: Check neuroglancer data initialization and function load order

#### FAFB Neuroglancer Template Selection

<<<<<<< HEAD
Automatic template selection based on dataset:

**Template Selection** (`src/neuview/services/neuroglancer_js_service.py`):
- `get_neuroglancer_template()` method selects dataset-appropriate templates
- FAFB datasets use specialized `neuroglancer-fafb.js.jinja` template
- Other datasets use standard `neuroglancer.js.jinja` template

### Dataset Detection Patterns

Centralized dataset type detection:

**Dataset Detection Patterns** (`src/neuview/services/dataset_type_detector.py`):
- Static methods for dataset type detection: `is_fafb()`, `is_cns()`, `is_hemibrain()`
- String pattern matching for dataset categorization
- Used throughout system for conditional dataset-specific behavior
=======
Dataset-specific template selection for neuroglancer integration based on dataset name detection. See the `get_neuroglancer_template` method in the template services for conditional template selection logic.

### Dataset Detection Patterns

Common patterns for dataset type detection using case-insensitive string matching. See the `DatasetTypeDetector` class methods `is_fafb`, `is_cns`, and `is_hemibrain` in the dataset-related services for the complete detection pattern implementations.
>>>>>>> c0c6c9ba

## Feature Implementation Guides

### Connectivity Combination Implementation

For combined pages (automatically generated when multiple hemispheres exist), connectivity entries are automatically merged:

#### Problem
Combined pages showed separate entries:
- `L1 (R)` - 300 connections
- `L1 (L)` - 245 connections

#### Solution
`ConnectivityCombinationService` merges these into:
- `L1` - 545 connections (combined)

#### Implementation

<<<<<<< HEAD
**ConnectivityCombinationService** (`src/neuview/services/connectivity_combination_service.py`):
- Combines L/R partners for the same neuron types automatically
- Key methods: `combine_connectivity_partners()`, `_combine_partners()`
- Groups partners by base type and combines statistics (weight, connection_count)
- Handles body ID aggregation and neurotransmitter selection logic
- Automatic soma side label removal for combined view presentation
=======
The connectivity combination logic groups partners by base type, handles single and multiple entries differently, and combines weights, connection counts, and body IDs. See the `ConnectivityCombinationService` class in `src/neuview/services/connectivity_combination_service.py` for the complete implementation including the `combine_connectivity_partners` and `_combine_partners` methods.
>>>>>>> c0c6c9ba

### ROI Combination Implementation

Similar to connectivity, ROI entries are automatically combined for multi-hemisphere pages:

#### Problem
Combined pages showed separate ROI entries:
- `ME_L` - 2500 pre, 1800 post synapses
- `ME_R` - 2000 pre, 1200 post synapses

#### Solution
`ROICombinationService` merges these into:
- `ME` - 4500 pre, 3000 post synapses (combined)

#### Implementation

<<<<<<< HEAD
**ROICombinationService** (`src/neuview/services/roi_combination_service.py`):
- Combines L/R ROI entries for multi-hemisphere pages automatically
- Supports multiple ROI naming patterns: `ME_L/ME_R`, `ME(L)/ME(R)`, layered patterns
- Key methods: `combine_roi_data()`, `_combine_roi_entries()`
- Aggregates synaptic statistics: pre, post, downstream, upstream counts
- Pattern matching for flexible ROI name detection and grouping

### Dynamic ROI Data System

The Dynamic ROI Data System replaces hardcoded ROI arrays in Neuroglancer templates with live data fetched from Google Cloud Storage, ensuring ROI information is always up-to-date.

#### Problem Statement

Previously, the `neuroglancer-url-generator.js.jinja` template contained hardcoded arrays:

```javascript
// Hardcoded ROI data (maintenance burden)
const ROI_IDS = [1, 2, 3, 4, 5, 6, 7, 8, 9, 10, ...];
const ALL_ROIS = ["AL(L)", "AL(R)", "AME(L)", "AME(R)", ...];
const VNC_IDS = [4, 5, 6, 7, 8, 9, 10, 11, 12, 13, ...];
const VNC_NAMES = ["CV-posterior", "LegNp(T1)(L)", ...];
```

This approach had significant drawbacks:
- **Manual Maintenance**: Required manual updates when ROI data changed
- **Data Inconsistency**: Risk of hardcoded data becoming stale
- **Version Mismatch**: Potential conflicts between different dataset versions

#### Solution Architecture

The system now uses a `ROIDataService` that:

1. **Fetches Live Data**: Retrieves ROI segment properties from GCS endpoints
2. **Caches Locally**: Stores data in `output/.cache/roi_data/` for performance
3. **Template Integration**: Automatically injects ROI data as Jinja globals
4. **Error Resilience**: Falls back to cached data if network requests fail

#### ROIDataService Implementation

```python
class ROIDataService:
    """Service for fetching and caching ROI data from Google Cloud Storage."""
    
    def __init__(self, output_dir: Optional[Path] = None):
        self.output_dir = output_dir or Path("output")
        self.cache_dir = self.output_dir / ".cache" / "roi_data"
        self.cache_dir.mkdir(parents=True, exist_ok=True)
    
    def get_fullbrain_roi_data(self) -> Tuple[List[int], List[str]]:
        """Fetch fullbrain ROI segment IDs and names."""
        url = "gs://flyem-male-cns/rois/fullbrain-roi-v4/segment_properties/info"
        data = self._fetch_and_parse_roi_data(url, "fullbrain_roi_v4.json")
        return data.get("ids", []), data.get("names", [])
    
    def get_vnc_roi_data(self) -> Tuple[List[int], List[str]]:
        """Fetch VNC ROI segment IDs and names."""
        url = "gs://flyem-male-cns/rois/malecns-vnc-neuropil-roi-v0/segment_properties/info"
        data = self._fetch_and_parse_roi_data(url, "vnc_neuropil_roi_v0.json")
        return data.get("ids", []), data.get("names", [])
```

#### Data Sources and Format

**Fullbrain ROIs**:
- **Endpoint**: `gs://flyem-male-cns/rois/fullbrain-roi-v4/segment_properties/info`
- **Count**: 90 ROIs
- **Template Variables**: `roi_ids`, `all_rois`

**VNC ROIs**:
- **Endpoint**: `gs://flyem-male-cns/rois/malecns-vnc-neuropil-roi-v0/segment_properties/info`
- **Count**: 24 ROIs
- **Template Variables**: `vnc_ids`, `vnc_names`

The GCS endpoints return Neuroglancer segment properties format:

```json
{
  "@type": "neuroglancer_segment_properties",
  "inline": {
    "ids": ["1", "2", "3", ...],
    "properties": [{
      "id": "source",
      "type": "label", 
      "values": ["AL(L)", "AL(R)", "AME(L)", ...]
    }]
  }
}
```

#### Template Integration

The service integrates seamlessly with the Jinja2 template system:

```javascript
// Dynamic template variables (automatically populated)
const ROI_IDS = {{ roi_ids|tojson }};
const ALL_ROIS = {{ all_rois|tojson }};
const VNC_IDS = {{ vnc_ids|tojson }};
const VNC_NAMES = {{ vnc_names|tojson }};
```

#### Caching Strategy

- **Cache Location**: `output/.cache/roi_data/` (follows project cache patterns)
- **Cache Duration**: 1 hour (configurable)
- **Fallback Behavior**: Uses stale cache if network requests fail
- **Cache Files**: 
  - `fullbrain_roi_v4.json`
  - `vnc_neuropil_roi_v0.json`

#### Container Integration

The service is automatically registered in the dependency injection container:

```python
def roi_data_service_factory(container: ServiceContainer) -> ROIDataService:
    """Factory for ROI data service with container integration."""
    config = container.get("config")
    output_dir = Path(config.output.directory) if config.output.directory else None
    return ROIDataService(output_dir=output_dir)
```

ROI data is automatically added as template globals during environment configuration:

```python
# ROI data automatically available in all templates
roi_data = self.roi_data_service.get_all_roi_data()
for key, value in roi_data.items():
    self.env.globals[key] = value
```

#### Jinja Template Processing Fix

A critical bug was resolved where Jinja placeholders weren't being processed correctly.

**Problem**: The entire JavaScript template was wrapped in `{% raw %}` tags, preventing Jinja expression processing:

```javascript
// Template variables (processed)
const NEUROGLANCER_BASE_URL = "{{ neuroglancer_base_url }}";

{% raw %}
// Everything here is literal text - Jinja expressions NOT processed
const ROI_IDS = {{ roi_ids|tojson }};  // ❌ Not processed!
{% endraw %}
```

**Solution**: Moved ROI data declarations outside the `{% raw %}` block:

```javascript
// Template variables (processed by Jinja)
const NEUROGLANCER_BASE_URL = "{{ neuroglancer_base_url }}";
const ROI_IDS = {{ roi_ids|tojson }};
const ALL_ROIS = {{ all_rois|tojson }};

{% raw %}
// Static JavaScript code (not processed by Jinja)
// ... rest of JavaScript
{% endraw %}
```

#### ROI ID Collision Fix

A sophisticated fix was implemented to resolve ROI ID collisions between brain and VNC datasets.

**Problem**: ROI segment IDs overlap between datasets:
- ID 7: "AOTU(L)" in brain dataset, "LegNp(T2)(L)" in VNC dataset
- Clicking brain ROI checkboxes incorrectly toggled VNC layers

**Root Cause**: Layer assignment logic used only ID values without dataset context:

```javascript
// Problematic code
if (VNC_IDS.includes(parseInt(roiId))) {
    // Always assigned to VNC layer, even for brain ROIs with same ID
}
```

**Solution**: Introduced context tracking with `selectedRoiContexts` map:

```javascript
// Context-aware ROI management
const selectedRoiContexts = new Map(); // Tracks 'brain' or 'vnc' context

function addBrainRoiIds(roiIds) {
    roiIds.forEach(id => selectedRoiContexts.set(id, 'brain'));
    updateNeuroglancerLayers();
}

function addVncRoiIds(roiIds) {
    roiIds.forEach(id => selectedRoiContexts.set(id, 'vnc'));
    updateNeuroglancerLayers();
}

function updateNeuroglancerLayers() {
    const brainRoiIds = [];
    const vncRoiIds = [];
    
    selectedRoiContexts.forEach((context, roiId) => {
        if (context === 'brain') {
            brainRoiIds.push(roiId);
        } else if (context === 'vnc') {
            vncRoiIds.push(roiId);
        }
    });
    
    // Assign to correct layers based on context
    setBrainNeuropilsLayer(brainRoiIds);
    setVncNeuropilsLayer(vncRoiIds);
}
```
=======
The ROI combination service uses pattern matching to detect sided ROIs and groups them for combination. It handles both single and multiple entries, combining pre/post synapse counts and upstream/downstream data. See the `ROICombinationService` class in `src/neuview/services/` for the complete implementation including ROI naming patterns, `combine_roi_data`, and `_combine_roi_entries` methods.
>>>>>>> c0c6c9ba

This ensures ROI selections are always assigned to the correct Neuroglancer layer regardless of ID overlap.

#### Benefits

✅ **Always Current**: ROI data reflects latest source changes automatically  
✅ **Zero Maintenance**: Eliminates manual hardcoded array updates  
✅ **Data Integrity**: Single source of truth prevents inconsistencies  
✅ **Performance**: Local caching minimizes network overhead  
✅ **Reliability**: Graceful fallback handling for network issues  
✅ **Correct Behavior**: ROI ID collision resolution ensures proper layer assignment

#### Testing and Validation

Comprehensive test coverage ensures system reliability:

- **Service Tests**: Validate GCS connectivity and data parsing
- **Template Integration Tests**: Verify Jinja2 rendering with ROI data
- **Cache Tests**: Confirm caching behavior and fallback mechanisms
- **Collision Tests**: Verify correct layer assignment for overlapping IDs

### Coefficient of Variation (CV) Implementation

The CV feature adds variability analysis to connectivity tables, showing how consistent connection strengths are within each partner type.

#### Problem
Connectivity tables only showed average connection counts but provided no insight into the variability of connections across individual partner neurons.

#### Solution
Added coefficient of variation calculation and display:
- CV = standard deviation / mean of connections per neuron
- Values range from 0 (no variation) to higher values (more variation)
- Provides normalized measure comparable across different scales

#### Data Collection Implementation

Modified `neuprint_connector.py` to track individual partner neuron weights:

```python
# In connectivity query processing
type_soma_data[key] = {
    "type": record["partner_type"],
    "soma_side": soma_side,
    "total_weight": 0,
    "connection_count": 0,
    "neurotransmitters": {},
    "partner_body_ids": set(),
    "partner_weights": {},  # NEW: Track weights per partner neuron
}

# Track weights per partner neuron for CV calculation
partner_id = record["partner_bodyId"]
if partner_id not in type_soma_data[key]["partner_weights"]:
    type_soma_data[key]["partner_weights"][partner_id] = 0
type_soma_data[key]["partner_weights"][partner_id] += int(record["weight"])

### Synonym and Flywire Type Filtering Implementation

The Types page includes specialized filtering functionality for synonym and Flywire type tags that allows users to filter neuron types based on additional naming information.

#### Problem
Users needed a way to quickly identify neuron types that have:
1. Synonyms (alternative names from various naming conventions)
2. Flywire types that are different from the neuron type name (meaningful cross-references)

The challenge was ensuring that clicking on Flywire tags only shows cards with displayable Flywire types (different from the neuron name), not just any Flywire synonym.

#### Solution
Implemented independent filtering for synonym and Flywire type tags with proper handling of displayable vs. non-displayable Flywire types.

#### Template Data Structure

The template receives processed data with separate attributes:

**Template Data Structure** (`templates/index.html.jinja`):
- Data attributes embedded in neuron card wrappers for JavaScript access
- Key attributes: `data-synonyms`, `data-processed-synonyms`, `data-flywire-types`, `data-processed-flywire-types`
- Raw vs processed data separation for filtering logic
- Template processing handles empty values and type differences

#### JavaScript Filter Implementation

Independent filter variables track each filter type:

**JavaScript Filter Implementation** (`templates/static/js/filtering.js`):
- Independent filter variables for each filter type: `currentSynonymFilter`, `currentFlywireTypeFilter`
- Separate click handlers for synonym-tag and flywire-type-tag elements
- Toggle behavior between "all" and specific filter states
- State management prevents filter conflicts

#### Filter Logic Implementation

**Synonym Filter:**
**Filter Logic Implementation** (`templates/static/js/filtering.js`):
- **Synonym Filter**: `matchesSynonym()` checks both raw synonyms and processed synonyms data
- **Flywire Filter**: `matchesFlywireType()` uses only processed flywire types for displayable differences
- Closure pattern for encapsulated filter logic with data attribute access
- Handles empty data gracefully with fallback to empty strings

#### Visual Feedback Implementation

Independent highlighting for each filter type:

**Visual Feedback Implementation** (`templates/static/js/filtering.js`):
- Dynamic CSS class management for filter tag highlighting
- `selected` class application based on current filter state
- Separate handling for synonym-tag and flywire-type-tag elements
- jQuery-based DOM manipulation for visual state updates

#### Key Implementation Details

1. **Displayable Flywire Types**: The critical distinction is that `processedFlywireTypes` contains only Flywire synonyms that differ from the neuron type name. For example:
   - AOTU019 with Flywire synonym "AOTU019" → Not in `processedFlywireTypes`
   - Tm3 with Flywire synonym "CB1031" → Included in `processedFlywireTypes`

2. **Independent Filtering**: Each filter type works independently - only one can be active at a time.

3. **Filter Reset**: Clicking a tag of a different type automatically resets the other filter and switches to the new one.

4. **CSS Integration**: Uses existing CSS classes `.synonym-tag.selected` and `.flywire-type-tag.selected` for visual feedback.

#### Data Flow

1. **Backend Processing**: Creates `processed_synonyms` and `processed_flywire_types` with only displayable items
2. **Template Rendering**: Outputs data attributes for both raw and processed data
3. **JavaScript Filtering**: Uses appropriate data attribute based on filter type
4. **Visual Feedback**: Highlights all tags of the active filter type

This implementation ensures perfect alignment between what users see (displayed tags) and what the filter shows (matching cards).

#### CSS Integration

The filtering system uses existing CSS classes for visual feedback:

**CSS Integration** (`static/css/neuron-page.css`):
- Tag styling for synonym-tag and flywire-type-tag elements
- Selected state styling with color inversions and shadow effects
- Cursor pointer for interactive elements
- Color schemes: blue for synonyms, green for flywire types

#### Performance Considerations

1. **DOM Queries**: Filters cache jQuery selections to avoid repeated DOM queries
2. **Event Delegation**: Uses delegated event handlers for dynamic content
3. **Debouncing**: Text search includes debouncing to prevent excessive filtering
4. **Data Attributes**: Uses data attributes for efficient filtering logic

#### Testing Strategy

The filtering implementation can be tested with:

**Testing Strategy** (JavaScript console testing):
- State management assertions for initial filter states
- Filter logic validation with test card data
- Visual feedback verification through DOM element counting
- Console logging for debugging filter behavior

#### Future Enhancements

Planned improvements:
1. **Filter Combinations**: Allow synonym AND Flywire filters simultaneously
2. **Filter Persistence**: Save filter state in URL parameters
3. **Advanced Search**: Boolean operators for complex queries
4. **Performance**: Virtual scrolling for large datasets


#### CV Calculation

**CV Implementation** (`src/neuview/services/partner_analysis_service.py`):
- Coefficient of variation calculation for connections per neuron
- Statistical analysis: variance, standard deviation, and CV computation
- Handles edge cases: single partner neurons (CV = 0), division by zero
- Integration with partner data structure for upstream/downstream analysis

#### CV Combination for L/R Entries

**CV Combination Logic** (`src/neuview/services/connectivity_combination_service.py`):
- Enhanced `_merge_partner_group()` method with CV field support
- Weighted average calculation for combined CV values
- Partner neuron count weighting for statistical accuracy
- Proper handling of missing CV data and edge cases

#### Template Integration

**Template CV Integration** (`templates/sections/connectivity_table.html.jinja`):
- CV column headers with descriptive tooltips
- Safe template rendering with `partner.get('coefficient_of_variation', 0)` pattern
- Consistent upstream and downstream table structure
- Fallback value handling for missing CV data

#### CV Interpretation

| CV Range | Interpretation | Biological Meaning |
|----------|---------------|-------------------|
| 0.0 | No variation | Single partner neuron |
| 0.0 - 0.3 | Low variation | Consistent connection strengths |
| 0.3 - 0.7 | Medium variation | Moderate variability |
| 0.7+ | High variation | Some partners much stronger |

#### Testing Implementation

**CV Testing** (`test/test_cv_implementation.py`):
- `test_cv_calculation()` - Tests CV computation with various scenarios (high/low variation)
- `test_cv_combination()` - Validates weighted average calculation for L/R entry combinations  
- Comprehensive test cases covering edge cases and statistical accuracy
- Assertion-based validation for CV calculation correctness

### Neuroglancer Integration Fixes

#### Problem
Neuroglancer JavaScript errors due to placeholder mismatches:

**Problem**: Neuroglancer JavaScript errors due to placeholder type mismatches with expected array format.

#### Solution
**Template Variable Correction** (`src/neuview/services/neuroglancer_js_service.py`):
- Correct placeholder types in template generation
- Empty array initialization instead of string placeholders
- Proper JSON array format for Neuroglancer compatibility

#### Flexible Dataset Layer Detection

**Multi-Dataset Layer Detection** (`templates/static/js/neuroglancer-url-generator.js.jinja`):
- Enhanced layer detection logic for multiple dataset types
- Flexible segmentation layer identification by type and properties
- Support for both CNS ("cns-seg") and FAFB ("flywire-fafb:v783b") layer names

### HTML Tooltip System Implementation

Rich tooltips for enhanced user experience:

#### Basic Structure

**HTML Tooltip Structure** (`templates/sections/tooltips.html.jinja`):
- Rich HTML content containers with formatted text, lists, and styling
- Tooltip content wrapper with trigger elements
- Flexible content structure supporting headings, paragraphs, and lists

#### JavaScript Implementation

**Tooltip JavaScript** (`templates/static/js/tooltip-system.js`):
- `initializeHtmlTooltips()` - Sets up event listeners for tooltip elements
- `positionTooltip()` - Dynamic positioning with screen boundary detection
- Mouseenter/mouseleave event handling for show/hide behavior
- Automatic positioning adjustment to prevent off-screen display

## Troubleshooting

### Common Issues

#### NeuPrint Connection Failures

**Symptoms**: 
- Connection timeout errors
- Authentication failures
- Dataset not found errors

**Debugging**:
```bash
# Test connection
neuview test-connection

# Check configuration
neuview --verbose test-connection

# Verify token
echo $NEUPRINT_APPLICATION_CREDENTIALS
```

**Solutions**:
- Verify NeuPrint token is valid and not expired
- Check network connectivity to neuprint.janelia.org
- Ensure dataset name matches exactly (case-sensitive)
- Try different NeuPrint server endpoints

#### Template Rendering Errors

**Symptoms**:
- Jinja2 template syntax errors
- Missing template files
- Context variable errors

**Debugging**:
```python
def validate_template(template_path: str) -> Result[bool]:
    """Validate template syntax and required variables."""
    try:
        env = Environment(loader=FileSystemLoader(os.path.dirname(template_path)))
        template = env.get_template(os.path.basename(template_path))
        
        # Test render with minimal context
        template.render({})
        return Result.success(True)
    except Exception as e:
        return Result.failure(f"Template error: {e}")
```

**Solutions**:
- Check template syntax with Jinja2 linter
- Verify all required template variables are provided
- Check file permissions on template directory
- Ensure template inheritance chain is correct

#### Cache Issues

**Symptoms**:
- Stale data being served
- Cache corruption errors
- Excessive memory usage

**Solutions**:
```bash
# Clear all caches
neuview cache --action clear

# Check cache statistics
neuview cache --action stats

# Clean expired entries only
neuview cache --action clean
```

#### Performance Issues

**Symptoms**:
- Slow page generation
- High memory usage
- Database timeouts

**Investigation**:
- Enable performance profiling: `NEUVIEW_PROFILE=1`
- Check cache hit rates
- Monitor database query performance
- Review memory usage patterns

### Debugging Tools

#### Log Configuration

Enable detailed logging:

```python
import logging
logging.basicConfig(
    level=logging.DEBUG,
    format='%(asctime)s - %(name)s - %(levelname)s - %(message)s',
    handlers=[
        logging.FileHandler('debug.log'),
        logging.StreamHandler()
    ]
)
```

#### Citation Logging

neuView includes dedicated citation logging for tracking missing citations:

```python
# Citation logging is automatically configured
# Log files are created in output/.log/missing_citations.log

# View citation issues
cat output/.log/missing_citations.log

# Monitor in real-time
tail -f output/.log/missing_citations.log

Citation logging is automatically enabled when an output directory is provided to text processing utilities. See the `TextUtils.process_synonyms` method and related text processing functions for automatic citation logging integration.

**Citation Log Features**:
- Rotating log files (1MB max, keeps 5 backups)
- Timestamped entries with context information
- UTF-8 encoding for international characters
- Dedicated logger (`neuview.missing_citations`)
- No interference with other system logs

#### Development Mode

Enable development mode by setting the `NEUVIEW_DEBUG` and `NEUVIEW_PROFILE` environment variables and running neuview with the `--verbose` flag.

This enables:
- Detailed operation logging
- Performance timing information
- Memory usage tracking
- Cache operation details
- Database query logging

### Logging Architecture

neuView uses a multi-layer logging system for different concerns including main application logging and dedicated citation logging with isolated loggers.

#### System Loggers

The system uses separate loggers for main application events and citation tracking. See the logging configuration in the service files for logger setup and configuration.

#### Citation Logging Implementation

The citation logging system automatically tracks missing citations with dedicated logger setup, log directory creation, file rotation handling, and custom formatting. See the `_setup_citation_logger` method in the citation service for the complete implementation including rotating file handlers and UTF-8 encoding support.

#### Integration Points

Citation logging is integrated into:

1. **TextUtils.process_synonyms()**: Logs missing citations during synonym processing
2. **CitationService.create_citation_link()**: Logs missing citations during link creation
3. **Template rendering**: Automatic context passing for logging

#### Log File Management

- **Location**: `output/.log/missing_citations.log`
- **Rotation**: Automatic when file reaches 1MB
- **Backups**: Up to 5 backup files kept
- **Format**: Timestamped with context information
- **Encoding**: UTF-8 for international support

## Contributing

### Code Style

Follow these coding standards:

- **PEP 8**: Python code style guide
- **Type Hints**: Use type annotations for all public APIs
- **Docstrings**: Google-style docstrings for all classes and functions
- **Error Handling**: Use Result pattern for fallible operations
- **Testing**: Minimum 90% test coverage for new code

### Pull Request Process

1. **Fork** the repository and create a feature branch
2. **Implement** changes following coding standards
3. **Test** thoroughly with unit and integration tests
4. **Document** changes in relevant documentation files
5. **Submit** pull request with clear description of changes

### Development Workflow

#### Setting Up Development Environment

Clone the repository, install dependencies with pixi, create feature branches using git, and install pre-commit hooks for code quality.

#### Running Tests

Run various test suites including unit tests, coverage reporting, integration tests, and performance tests using the appropriate pixi run commands.

### Adding New Services

When adding new services, follow this pattern:

1. **Define Interface**: Create abstract base class defining the service contract
2. **Implement Service**: Create concrete implementation with proper error handling
3. **Register Service**: Add to service container factory
4. **Write Tests**: Comprehensive unit and integration tests
5. **Update Documentation**: Add to this developer guide

### Performance Considerations

When contributing code:

- **Cache Appropriately**: Use existing cache layers for expensive operations
- **Minimize Database Queries**: Batch queries when possible
- **Handle Large Datasets**: Consider memory usage for large neuron types
- **Profile Changes**: Use performance profiling to verify no regressions
- **Optimize Critical Paths**: Focus on page generation performance

---

This developer guide provides comprehensive coverage of neuView's architecture, implementation patterns, and development practices. For user-focused documentation, see the [User Guide](user-guide.md).<|MERGE_RESOLUTION|>--- conflicted
+++ resolved
@@ -49,20 +49,12 @@
 
 neuView follows a layered architecture pattern with four distinct layers:
 
-<<<<<<< HEAD
-=======
-neuView is organized into four distinct layers:
-
->>>>>>> c0c6c9ba
 - **Presentation Layer**: CLI Commands, Templates, Static Assets, HTML Generation
-- **Application Layer**: Services, Orchestrators, Command Handlers, Factories  
+- **Application Layer**: Services, Orchestrators, Command Handlers, Factories
 - **Domain Layer**: Entities, Value Objects, Domain Services, Business Logic
 - **Infrastructure Layer**: Database, File System, External APIs, Caching, Adapters
-<<<<<<< HEAD
 
 For detailed architecture implementation, see `src/neuview/` directory structure.
-=======
->>>>>>> c0c6c9ba
 
 ### Key Architectural Principles
 
@@ -101,13 +93,9 @@
 
 **Simplified Page Generation**: The `--soma-side` parameter has been removed from all CLI commands. neuView now automatically detects available soma sides and generates appropriate pages:
 
-<<<<<<< HEAD
 **CLI Changes**: Version 2.0 introduces automatic soma-side detection, eliminating the need for manual `--soma-side` specification. The system now automatically generates individual hemisphere pages and combined pages as appropriate.
 
 Implementation details in `src/neuview/cli/` and `src/neuview/services/page_generation_orchestrator.py`.
-=======
-In v2.0, automatic detection and generation replaces manual soma-side specification. The `generate` command with a neuron name automatically detects and generates appropriate pages for all soma sides.
->>>>>>> c0c6c9ba
 
 **Benefits**:
 - **Simplified UX**: No need to understand soma-side concepts
@@ -122,14 +110,13 @@
 #### Testing Tasks
 
 **Unit Tests** - Fast, isolated tests for individual components:
-<<<<<<< HEAD
 **Unit Test Commands** (defined in `pixi.toml`):
 - `pixi run unit-test` - Run all unit tests
 - `pixi run unit-test-verbose` - Detailed output with specific file/test targeting support
 
 **Integration Tests** - End-to-end tests for component interactions:
 **Integration Test Commands** (defined in `pixi.toml`):
-- `pixi run integration-test` - Run all integration tests  
+- `pixi run integration-test` - Run all integration tests
 - `pixi run integration-test-verbose` - Detailed output with specific file targeting support
 
 **General Testing**:
@@ -164,47 +151,22 @@
 - `pixi run extract-and-fill` - Batch processing from config files
 
 Implementation in `scripts/extract_and_fill.py` and CLI modules.
-=======
-Run unit tests using `pixi run unit-test` or `pixi run unit-test-verbose` for detailed output. You can target specific test files or test classes as needed.
-
-**Integration Tests** - End-to-end tests for component interactions:
-Run integration tests using `pixi run integration-test` or `pixi run integration-test-verbose`. These can be targeted to specific integration test files.
-
-**General Testing**:
-Run all tests using `pixi run test`, `pixi run test-verbose`, or `pixi run test-coverage` for coverage reporting.
-
-#### Code Quality Tasks
-
-Format code using `pixi run format` and check code quality using `pixi run check`.
-
-#### Content Generation Tasks
-
-Content generation tasks include cleaning output (`clean-output`), filling the processing queue (`fill-all`, `fill [neuron_type]`), processing items (`pop-all`, `pop [count]`), and the complete workflow (`create-all-pages`).
-
-#### Development Support Tasks
-
-Development support tasks include environment setup (`setup-env`), CLI help (`help`), test dataset generation (`test-set`, `test-set-no-index`), and configuration extraction (`extract-and-fill`).
->>>>>>> c0c6c9ba
 
 #### Version Management Tasks
 
 The project includes automated version management for releases:
 
-<<<<<<< HEAD
 **Version Management** (defined in `pixi.toml`):
 - `pixi run increment-version` - Increment patch version and create git tag
 
 Implementation in `scripts/increment_version.py` with `--dry-run` support for testing.
-=======
-Version management includes incrementing versions using `pixi run increment-version` or running the script directly with optional dry-run mode.
->>>>>>> c0c6c9ba
 
 **Version Increment Script**
 
 The `increment_version.py` script automatically manages project versioning by:
 
 1. **Reading current version**: Uses `git tag --list --sort=-version:refname` to find the latest semantic version tag
-2. **Incrementing patch version**: Increases patch by 1 (e.g., `v2.7.1` → `v2.7.2`)  
+2. **Incrementing patch version**: Increases patch by 1 (e.g., `v2.7.1` → `v2.7.2`)
 3. **Creating git tag**: Creates an annotated tag with descriptive message
 
 **Version Format**
@@ -236,7 +198,6 @@
 #### Task Usage Patterns
 
 **Development Workflow**:
-<<<<<<< HEAD
 1. Setup environment: `pixi run setup-env` (first time)
 2. Development testing: `pixi run unit-test-verbose`
 3. Code quality: `pixi run format` and `pixi run check`
@@ -249,15 +210,6 @@
 **Testing Workflow**:
 - Development: `pixi run unit-test` for fast feedback
 - Release preparation: `pixi run integration-test` and `pixi run test-coverage`
-=======
-Typical development workflow: 1) Setup environment, 2) Run tests during development, 3) Check code quality, 4) Run full test suite before commit.
-
-**Content Generation Workflow**:
-Content generation can be done with the complete workflow command or step-by-step using individual commands for cleaning, filling, processing, and creating the index.
-
-**Testing Workflow**:
-Use unit tests for fast feedback during development, and comprehensive integration tests with coverage before release.
->>>>>>> c0c6c9ba
 
 #### Performance Notes
 
@@ -278,41 +230,29 @@
 
 The main orchestrator that coordinates page generation across all services.
 
-<<<<<<< HEAD
 **PageGenerator** (`src/neuview/page_generator.py`):
 - Core page generation orchestration
 - Automatic soma side detection and page creation
 - Service container integration
 - Key methods: `generate_page()`, `generate_index()`, `test_connection()`
-=======
-See the `PageGenerator` class in `src/neuview/page_generator.py` for the complete implementation, including the `__init__`, `generate_page`, `generate_index`, and `test_connection` methods.
->>>>>>> c0c6c9ba
 
 ### PageGenerationOrchestrator
 
 Coordinates the complex page generation workflow through a multi-step process including request validation, data fetching, connectivity processing, visualization generation, template rendering, and output saving.
 
-<<<<<<< HEAD
 **PageGenerationOrchestrator** (`src/neuview/services/page_generation_orchestrator.py`):
 - Coordinates the complete page generation workflow
 - Handles request validation, data fetching, processing, and rendering
 - Manages service dependencies and error handling
-=======
-See the `PageGenerationOrchestrator` class and its `generate_page` method in `src/neuview/models/page_generation.py`.
->>>>>>> c0c6c9ba
 
 ### NeuronType Class
 
 Core domain entity representing a neuron type with methods for cache key generation, neuron counting, and synapse statistics.
 
-<<<<<<< HEAD
 **NeuronType** (`src/neuview/domain/neuron_type.py`):
 - Domain entity representing a neuron type
 - Properties: name, description, custom_query
 - Methods: `get_cache_key()`, `get_neuron_count()`, `get_synapse_stats()`
-=======
-See the `NeuronType` class in `src/neuview/models/domain_models.py` for the complete implementation including `__init__`, `get_cache_key`, `get_neuron_count`, and `get_synapse_stats` methods.
->>>>>>> c0c6c9ba
 
 ## Service Architecture
 
@@ -328,7 +268,7 @@
 - **ROIDataService**: Dynamic ROI data fetching from Google Cloud Storage with caching
 
 #### Analysis Services
-- **PartnerAnalysisService**: Connectivity analysis and partner identification  
+- **PartnerAnalysisService**: Connectivity analysis and partner identification
 - **ROIAnalysisService**: Region of interest analysis and statistics
 - **ConnectivityCombinationService**: Automatic L/R hemisphere combination for connectivity
 - **ROICombinationService**: Automatic L/R hemisphere combination for ROI data
@@ -362,7 +302,6 @@
 
 ### Dataset Adapters
 
-<<<<<<< HEAD
 Different datasets require different data processing approaches:
 
 **Dataset Adapters** (`src/neuview/services/dataset_adapters/`):
@@ -371,9 +310,6 @@
 - `CNSAdapter`, `HemibrainAdapter`, `FAFBAdapter` - Dataset-specific implementations
 - Key methods: `extract_soma_side()`, `normalize_columns()`, `categorize_rois()`
 - Factory pattern in `DatasetAdapterFactory` for automatic adapter selection
-=======
-Different datasets require different data processing approaches. See the `DatasetAdapter` base class and its implementations (`CNSAdapter`, `HemibrainAdapter`, `FAFBAdapter`) in `src/neuview/dataset_adapters.py` for methods like `extract_soma_side`, `normalize_columns`, and `categorize_rois`.
->>>>>>> c0c6c9ba
 
 ### Data Flow
 
@@ -410,7 +346,7 @@
 - Generated pages: `Dm4_L.html`, `Dm4_R.html`, `Dm4.html` (combined)
 - Rationale: Multiple hemispheres warrant both individual and combined views
 
-**Scenario 2: Single-hemisphere neuron type (e.g., LC10)**  
+**Scenario 2: Single-hemisphere neuron type (e.g., LC10)**
 - Data: 0 left neurons, 23 right neurons
 - Generated pages: `LC10_R.html` only
 - Rationale: No combined page needed for single-hemisphere types
@@ -438,22 +374,17 @@
 
 ### ROI Query Strategies
 
-<<<<<<< HEAD
 Different strategies for querying region of interest data:
 
 **ROI Query Strategies** (`src/neuview/services/roi_analysis_service.py`):
 - Strategy pattern for region-specific ROI queries
 - Methods: `query_central_brain_rois()`, `categorize_rois()`
 - Handles different brain region categorizations
-=======
-Different strategies for querying region of interest data including methods for querying central brain ROIs and categorizing ROI data by region type. See the ROI-related services in `src/neuview/services/` for the complete implementation.
->>>>>>> c0c6c9ba
 
 ## Visualization System
 
 ### Hexagon Grid Generator
 
-<<<<<<< HEAD
 **HexagonGridGenerator** (`src/neuview/services/visualization/hexagon_grid_generator.py`):
 - Generates spatial visualizations for neuron distribution
 - Configurable hex size and spacing parameters
@@ -474,23 +405,11 @@
 - Key function: `get_color_for_value()`
 - Supports multiple color schemes (viridis, plasma)
 - Handles edge cases like constant values
-=======
-Generates spatial visualizations for neuron distribution with configurable hex size and spacing. The system includes methods for generating hexagonal grids for multiple brain regions and individual regions. See the visualization-related services in `src/neuview/services/` for the complete implementation.
-
-### Coordinate System
-
-Mathematical functions for hexagonal grid coordinate conversion including hex-to-axial and axial-to-pixel coordinate transformations. See the coordinate system functions in the visualization services.
-
-### Color Mapping
-
-Dynamic color assignment based on data values with support for multiple color schemes including viridis and plasma. See the `get_color_for_value` function in the visualization services for the complete color mapping implementation.
->>>>>>> c0c6c9ba
 
 ## Template System
 
 ### Template Architecture
 
-<<<<<<< HEAD
 **Template Strategy Pattern** (`src/neuview/services/template_service.py`):
 - Jinja2-based template system with custom extensions
 - `TemplateStrategy` - Abstract base class for template handling
@@ -502,7 +421,7 @@
 
 **Template Organization** (`templates/` directory):
 - `base.html.jinja` - Base layout template
-- `neuron-page.html.jinja` - Individual neuron type pages  
+- `neuron-page.html.jinja` - Individual neuron type pages
 - `index.html.jinja` - Main index with search functionality
 - `types.html.jinja` - Neuron type listing pages
 - `static/js/` - JavaScript template files (neuroglancer integration, page interactions)
@@ -532,25 +451,6 @@
 - `format_percentage()` - Handles percentage formatting with appropriate precision
 - `safe_url()` - URL encoding and sanitization for dynamic links
 - Registered automatically during Jinja2 environment setup
-=======
-Jinja2-based template system with custom extensions for loading, parsing, and rendering templates with custom filters. See the `TemplateStrategy` and `JinjaTemplateStrategy` classes in `src/neuview/services/jinja_template_service.py` for the complete implementation including custom filter registration.
-
-### Template Structure
-
-The template system is organized with base layout templates, individual neuron type page templates, index templates with search functionality, and neuron type listing templates. JavaScript templates include neuroglancer URL generation and neuron page functionality. See the `templates/` directory for the complete template structure.
-
-### Template Context
-
-Structured data passed to templates includes neuron data, connectivity data, ROI data, visualization data, and metadata. See the `TemplateContext` class and its `to_dict` method for the complete context structure used in template rendering.
-
-### Connectivity Table Template Processing
-
-The connectivity template handles CV display with proper fallbacks including safe fallback values, descriptive tooltips, logical column positioning, and consistent implementation for both upstream and downstream tables. See the connectivity table templates in `templates/` for the complete HTML structure and Jinja2 template logic.
-
-### Custom Template Filters
-
-Custom template filters provide number formatting with appropriate precision and thousand separators, handling millions, thousands, and standard number formatting. See the `format_number_filter` function and other custom filters in the template service implementation.
->>>>>>> c0c6c9ba
 
 ## Performance & Caching
 
@@ -558,20 +458,16 @@
 
 neuView implements a sophisticated caching system with multiple levels:
 
-<<<<<<< HEAD
 **CacheService** (`src/neuview/services/cache_service.py`):
 - Multi-level caching system with memory, file, and database backends
 - Key method: `get_cached_data()` with fallback chain across cache levels
 - Automatic cache population and eviction policies
 - Backend implementations in respective cache backend modules
-=======
-neuView implements a sophisticated multi-level caching system with memory, file, and database cache backends, along with cache population strategies. See the `CacheService` class in `src/neuview/services/cache_service.py` for the complete implementation including the `get_cached_data` method with fallback logic.
->>>>>>> c0c6c9ba
 
 ### Cache Types
 
 - **Memory Cache**: In-memory LRU cache for immediate access
-- **File Cache**: Persistent file-based cache surviving process restarts  
+- **File Cache**: Persistent file-based cache surviving process restarts
 - **Database Cache**: SQLite-based cache for complex queries
 - **HTTP Cache**: Response caching for NeuPrint API calls
 
@@ -587,7 +483,6 @@
 
 ### Performance Monitoring
 
-<<<<<<< HEAD
 **PerformanceMonitor** (`src/neuview/services/performance_monitor.py`):
 - Operation timing and metrics collection
 - Key methods: `start_timer()`, `end_timer()` for performance measurement
@@ -638,15 +533,11 @@
 4. **Clean Transition**: Remove old cache files after verification
 
 **Migration Pattern**: Services should support automatic migration from legacy cache locations. The ROI Data Service migration demonstrates output directory adoption with automatic legacy cleanup.
-=======
-Performance monitoring includes timing operations and collecting metrics with start/end timer functionality and elapsed time tracking. See the performance monitoring implementation in the relevant service files for timer management and metrics collection.
->>>>>>> c0c6c9ba
 
 ## Development Patterns
 
 ### Error Handling
 
-<<<<<<< HEAD
 **Error Handling Pattern** (`src/neuview/services/` - various service implementations):
 - Consistent use of Result pattern for error handling
 - Comprehensive exception catching with specific error types
@@ -679,21 +570,6 @@
 - Domain models with strict typing in `src/neuview/domain/`
 - Example classes: `AnalysisRequest`, `NeuronType`, `ConnectivityData`
 - Function signatures with explicit return types using `Result` pattern
-=======
-Consistent error handling using the Result pattern with input validation, data fetching, processing, and comprehensive exception handling for database connections, validation errors, and unexpected errors. See the `Result` class in `src/neuview/result.py` and error handling patterns throughout the service classes.
-
-### Configuration Management
-
-Hierarchical configuration system with dataclass-based configuration structure supporting NeuPrint, cache, output, and HTML configurations. Configuration can be loaded from YAML files or environment variables. See the `Config` class and related configuration classes in `src/neuview/config.py`.
-
-### Service Registration
-
-Dependency injection setup with factory functions for creating fully configured page generators. Core services, analysis services, and content services are registered with the service container. See the `create_page_generator` function in `src/neuview/builders/page_generator_builder.py` for the complete service registration implementation.
-
-### Type Safety
-
-Using type hints and validation with dataclass-based request objects and Result return types for type-safe parameter handling. See the domain models in `src/neuview/models/domain_models.py` for examples of type-safe analysis request structures.
->>>>>>> c0c6c9ba
 
 ## Testing Strategy
 
@@ -713,21 +589,17 @@
 - Test single methods/functions
 - Mock external dependencies when needed
 
-<<<<<<< HEAD
 **Example:**
 ```python
 @pytest.mark.unit
 class TestDatasetAdapterFactory:
     """Unit tests for DatasetAdapterFactory."""
-    
+
     @pytest.mark.unit
 **Example Unit Test** (`test/test_dataset_adapters.py`):
 - `TestDatasetAdapterFactory.test_male_cns_alias_resolution()` - Tests adapter factory with dataset aliases
 - Verifies that "male-cns" resolves to correct CNSAdapter instance
 ```
-=======
-See `test/test_dataset_adapters.py` for examples of unit tests, particularly the `TestDatasetAdapterFactory` class and its `test_male_cns_alias_resolution` method.
->>>>>>> c0c6c9ba
 
 #### Integration Tests (`@pytest.mark.integration`)
 End-to-end tests that verify component interactions and real-world scenarios.
@@ -739,7 +611,6 @@
 - Tests end-to-end workflows
 - May use temporary files/resources
 
-<<<<<<< HEAD
 **Example Integration Test** (`test/test_male_cns_integration.py`):
 - `TestMaleCNSIntegration.test_config_with_male_cns_creates_cns_adapter()` - End-to-end configuration testing
 - Creates temporary config files and tests full component integration
@@ -764,23 +635,8 @@
 - `test_dataset_adapters.py` - Unit tests for factory and adapters
 - `test_male_cns_integration.py` - Integration tests for end-to-end scenarios
 - `services/` - Service-specific test modules
-- `visualization/` - Visualization component tests  
+- `visualization/` - Visualization component tests
 - `fixtures/` - Test data and fixture files
-=======
-See `test/test_male_cns_integration.py` for examples of integration tests, particularly the `TestMaleCNSIntegration` class and its `test_config_with_male_cns_creates_cns_adapter` method.
-
-### Test Execution
-
-#### Pixi Tasks
-Various pixi tasks are available for running unit tests, integration tests, all tests, and tests with coverage. Use the verbose variants for detailed output during development.
-
-#### Selective Execution
-Tests can be executed selectively by targeting specific test files, test classes, or individual test methods using pytest's selection syntax.
-
-### Test Structure
-
-Tests are organized in the `test/` directory with separate files for unit tests (like `test_dataset_adapters.py`) and integration tests (like `test_male_cns_integration.py`). Service-specific tests, visualization component tests, and test fixtures are organized in subdirectories.
->>>>>>> c0c6c9ba
 
 ### Naming Conventions
 
@@ -800,15 +656,11 @@
 
 ### CI/CD Integration
 
-<<<<<<< HEAD
 **CI/CD Integration** (`.github/workflows/` directory):
 - Separate GitHub Actions jobs for unit and integration tests
 - Unit tests provide fast feedback with `pixi run unit-test-verbose`
 - Integration tests use secure token injection for NeuPrint access
 - Parallel execution for efficient CI pipeline
-=======
-Tests are executed in GitHub Actions with separate jobs for better reporting. Unit tests provide fast feedback, while integration tests run comprehensively with required environment variables like NEUPRINT_TOKEN for database access. See the GitHub Actions workflow files for the complete CI/CD configuration.
->>>>>>> c0c6c9ba
 
 ### Test Data and Fixtures
 
@@ -824,12 +676,7 @@
 
 ### Dataset Alias Testing
 
-<<<<<<< HEAD
 **Dataset Alias Testing**: Special focus on testing dataset alias functionality with comprehensive test cases for versioned aliases. See `test_male_cns_versioned_alias_resolution()` and `test_end_to_end_male_cns_workflow()` in test files for reference implementations.
-=======
-Special focus on testing dataset alias functionality with comprehensive test coverage for alias resolution, dataset adapter creation, and configuration handling. See the dataset alias tests in the test files for examples of alias validation and integration testing including versioned alias resolution and end-to-end workflow testing.
-```
->>>>>>> c0c6c9ba
 
 ### Debugging Failed Tests
 
@@ -851,7 +698,6 @@
 
 ### Test Data Factory
 
-<<<<<<< HEAD
 **TestDataFactory** (`test/fixtures/test_data_factory.py`):
 - Centralized test data creation for consistent testing
 - Key methods: `create_neuron_data()`, `create_connectivity_data()`
@@ -859,15 +705,11 @@
 - Parameterizable factory methods for different test scenarios
 
 ### Script Management
-=======
-Centralized test data creation with factory methods for creating standardized test neuron data and connectivity data with configurable parameters. See the `TestDataFactory` class methods `create_neuron_data` and `create_connectivity_data` in the test files for examples of test data generation.
->>>>>>> c0c6c9ba
 
 The neuView project follows specific patterns for managing utility scripts in the `scripts/` directory.
 
 #### Script Categories
 
-<<<<<<< HEAD
 **Permanent Scripts** (Keep):
 - Regular maintenance utilities
 - Reusable development tools
@@ -928,9 +770,6 @@
 - Key sections: neuprint, cache, templates, performance, visualization
 - Reference configuration examples in project root `config.yaml`
 - Configuration dataclasses define structure and validation rules
-=======
-YAML-based configuration system with sections for NeuPrint server settings, caching configuration, template settings, performance parameters, and visualization options. See the default configuration files and `src/neuview/config.py` for the complete configuration structure and available options.
->>>>>>> c0c6c9ba
 
 ### Environment Variables
 
@@ -944,14 +783,10 @@
 
 ### Configuration Validation
 
-<<<<<<< HEAD
 **Configuration Validation** (`src/neuview/config/config.py`):
 - Automatic validation with clear error messages using dataclass `__post_init__()` methods
 - Example: `NeuPrintConfig.__post_init__()` validates required server and dataset fields
 - Validation occurs at configuration loading time with descriptive error messages
-=======
-Automatic validation with clear error messages using dataclass post-initialization validation. See the `NeuPrintConfig` class and its `__post_init__` method in `src/neuview/config.py` for examples of configuration validation with meaningful error messages.
->>>>>>> c0c6c9ba
 
 ## API Reference
 
@@ -959,7 +794,6 @@
 
 #### PageGenerator
 
-<<<<<<< HEAD
 **PageGenerator** (`src/neuview/page_generator.py`):
 - Main interface for page generation with configuration and service container integration
 - Key methods: `generate_page()`, `generate_index()`, `test_connection()`
@@ -978,25 +812,11 @@
 - Static methods: `success()`, `failure()` for result creation
 - Properties: `is_success()`, `value`, `error` for result handling
 - Ensures predictable error handling across all services
-=======
-Main interface for page generation with methods for initialization, page generation with automatic detection, index generation, and connection testing. See the `PageGenerator` class in `src/neuview/page_generator.py` for the complete API including method signatures and return types.
-
-#### NeuronType
-
-Core domain entity with name, optional description, and optional custom query fields. See the `NeuronType` class in `src/neuview/models/domain_models.py` for the complete dataclass definition.
-
-#### Result Pattern
-
-For explicit error handling with success and failure states, value retrieval, and error handling methods. See the `Result` class in `src/neuview/result.py` for the complete implementation including `success`, `failure`, `is_success`, `value`, and `error` methods.
-
-
->>>>>>> c0c6c9ba
 
 ### Service Interfaces
 
 #### DatabaseQueryService
 
-<<<<<<< HEAD
 **DatabaseQueryService** (`src/neuview/services/database_query_service.py`):
 - Database query execution with parameter binding
 - Key method: `execute_query()` returns Result pattern for error handling
@@ -1016,17 +836,6 @@
 - Key methods: `load_citations()`, `get_citation()`, `create_citation_link()`
 - Automatic missing citation logging and validation
 - Supports custom link text and output directory configuration
-=======
-Database query execution with parameterized queries returning Result types. See the `DatabaseQueryService` class and its `execute_query` method in `src/neuview/services/database_query_service.py`.
-
-#### CacheService
-
-Cache value retrieval and storage with optional TTL support. See the `CacheService` class and its `get` and `set` methods in `src/neuview/services/cache_service.py`.
-
-#### CitationService
-
-Citation management including loading citations from CSV files, retrieving citation information, and creating HTML citation links with automatic missing citation logging. See the `CitationService` class in `src/neuview/services/citation_service.py` for the complete implementation including `load_citations`, `get_citation`, and `create_citation_link` methods.
->>>>>>> c0c6c9ba
 
 ## Dataset Aliases
 
@@ -1045,7 +854,6 @@
 
 ### Implementation
 
-<<<<<<< HEAD
 **DatasetAdapterFactory** (`src/neuview/services/dataset_adapters/dataset_adapter_factory.py`):
 - Handles dataset alias resolution and adapter creation
 - Maintains adapter registry and alias mappings
@@ -1073,17 +881,6 @@
 ### Adding New Aliases
 
 **Adding New Aliases**: Modify the `_aliases` dictionary in `DatasetAdapterFactory` class (`src/neuview/services/dataset_adapters/dataset_adapter_factory.py`). Example aliases: `male-cns` → `cns`, `female-cns` → `cns`.
-=======
-Dataset aliases are handled by the `DatasetAdapterFactory` which maps alternative names to canonical names and creates appropriate adapter instances. See the `DatasetAdapterFactory` class in `src/neuview/dataset_adapters.py` for the complete implementation including the `_adapters` dictionary, `_aliases` mapping, and `create_adapter` method with versioned dataset handling and alias resolution.
-
-### Configuration Example
-
-Configuration files can use dataset aliases like `male-cns:v0.9` which will resolve to the appropriate adapter through base name extraction and alias resolution, creating the correct adapter instance without warnings. See the example configuration files for proper alias usage in YAML configuration format.
-
-### Adding New Aliases
-
-To add a new dataset alias, update the `_aliases` dictionary in the `DatasetAdapterFactory` class in `src/neuview/dataset_adapters.py` to map the new alias name to the canonical dataset name.
->>>>>>> c0c6c9ba
 
 ### Versioned Datasets
 
@@ -1112,7 +909,7 @@
 FAFB stores soma side information differently than other datasets:
 
 **Standard Datasets (CNS, Hemibrain)**:
-- Property: `somaSide`  
+- Property: `somaSide`
 - Values: "L", "R", "M"
 
 **FAFB Dataset**:
@@ -1137,7 +934,6 @@
 
 #### FAFB ROI Checkbox Behavior
 
-<<<<<<< HEAD
 FAFB datasets don't support ROI visualization in Neuroglancer, requiring conditional UI:
 
 **Implementation**: Dataset-aware JavaScript that disables ROI checkboxes for FAFB:
@@ -1147,9 +943,6 @@
 - `syncRoiCheckboxes()` function skips checkbox creation for FAFB datasets
 - Automatic width adjustment for FAFB ROI cells to maintain layout consistency
 - Prevents user confusion by hiding non-functional checkboxes
-=======
-FAFB datasets don't support ROI visualization in Neuroglancer, requiring conditional UI with dataset-aware JavaScript that disables ROI checkboxes for FAFB datasets. See the `syncRoiCheckboxes` function and dataset detection logic in the JavaScript templates for the complete implementation.
->>>>>>> c0c6c9ba
 
 #### Connectivity Checkbox Self-Reference Detection
 
@@ -1212,7 +1005,6 @@
 
 #### FAFB Neuroglancer Template Selection
 
-<<<<<<< HEAD
 Automatic template selection based on dataset:
 
 **Template Selection** (`src/neuview/services/neuroglancer_js_service.py`):
@@ -1228,13 +1020,6 @@
 - Static methods for dataset type detection: `is_fafb()`, `is_cns()`, `is_hemibrain()`
 - String pattern matching for dataset categorization
 - Used throughout system for conditional dataset-specific behavior
-=======
-Dataset-specific template selection for neuroglancer integration based on dataset name detection. See the `get_neuroglancer_template` method in the template services for conditional template selection logic.
-
-### Dataset Detection Patterns
-
-Common patterns for dataset type detection using case-insensitive string matching. See the `DatasetTypeDetector` class methods `is_fafb`, `is_cns`, and `is_hemibrain` in the dataset-related services for the complete detection pattern implementations.
->>>>>>> c0c6c9ba
 
 ## Feature Implementation Guides
 
@@ -1253,16 +1038,12 @@
 
 #### Implementation
 
-<<<<<<< HEAD
 **ConnectivityCombinationService** (`src/neuview/services/connectivity_combination_service.py`):
 - Combines L/R partners for the same neuron types automatically
 - Key methods: `combine_connectivity_partners()`, `_combine_partners()`
 - Groups partners by base type and combines statistics (weight, connection_count)
 - Handles body ID aggregation and neurotransmitter selection logic
 - Automatic soma side label removal for combined view presentation
-=======
-The connectivity combination logic groups partners by base type, handles single and multiple entries differently, and combines weights, connection counts, and body IDs. See the `ConnectivityCombinationService` class in `src/neuview/services/connectivity_combination_service.py` for the complete implementation including the `combine_connectivity_partners` and `_combine_partners` methods.
->>>>>>> c0c6c9ba
 
 ### ROI Combination Implementation
 
@@ -1279,7 +1060,6 @@
 
 #### Implementation
 
-<<<<<<< HEAD
 **ROICombinationService** (`src/neuview/services/roi_combination_service.py`):
 - Combines L/R ROI entries for multi-hemisphere pages automatically
 - Supports multiple ROI naming patterns: `ME_L/ME_R`, `ME(L)/ME(R)`, layered patterns
@@ -1322,18 +1102,18 @@
 ```python
 class ROIDataService:
     """Service for fetching and caching ROI data from Google Cloud Storage."""
-    
+
     def __init__(self, output_dir: Optional[Path] = None):
         self.output_dir = output_dir or Path("output")
         self.cache_dir = self.output_dir / ".cache" / "roi_data"
         self.cache_dir.mkdir(parents=True, exist_ok=True)
-    
+
     def get_fullbrain_roi_data(self) -> Tuple[List[int], List[str]]:
         """Fetch fullbrain ROI segment IDs and names."""
         url = "gs://flyem-male-cns/rois/fullbrain-roi-v4/segment_properties/info"
         data = self._fetch_and_parse_roi_data(url, "fullbrain_roi_v4.json")
         return data.get("ids", []), data.get("names", [])
-    
+
     def get_vnc_roi_data(self) -> Tuple[List[int], List[str]]:
         """Fetch VNC ROI segment IDs and names."""
         url = "gs://flyem-male-cns/rois/malecns-vnc-neuropil-roi-v0/segment_properties/info"
@@ -1362,7 +1142,7 @@
     "ids": ["1", "2", "3", ...],
     "properties": [{
       "id": "source",
-      "type": "label", 
+      "type": "label",
       "values": ["AL(L)", "AL(R)", "AME(L)", ...]
     }]
   }
@@ -1386,7 +1166,7 @@
 - **Cache Location**: `output/.cache/roi_data/` (follows project cache patterns)
 - **Cache Duration**: 1 hour (configurable)
 - **Fallback Behavior**: Uses stale cache if network requests fail
-- **Cache Files**: 
+- **Cache Files**:
   - `fullbrain_roi_v4.json`
   - `vnc_neuropil_roi_v0.json`
 
@@ -1477,7 +1257,7 @@
 function updateNeuroglancerLayers() {
     const brainRoiIds = [];
     const vncRoiIds = [];
-    
+
     selectedRoiContexts.forEach((context, roiId) => {
         if (context === 'brain') {
             brainRoiIds.push(roiId);
@@ -1485,25 +1265,22 @@
             vncRoiIds.push(roiId);
         }
     });
-    
+
     // Assign to correct layers based on context
     setBrainNeuropilsLayer(brainRoiIds);
     setVncNeuropilsLayer(vncRoiIds);
 }
 ```
-=======
-The ROI combination service uses pattern matching to detect sided ROIs and groups them for combination. It handles both single and multiple entries, combining pre/post synapse counts and upstream/downstream data. See the `ROICombinationService` class in `src/neuview/services/` for the complete implementation including ROI naming patterns, `combine_roi_data`, and `_combine_roi_entries` methods.
->>>>>>> c0c6c9ba
 
 This ensures ROI selections are always assigned to the correct Neuroglancer layer regardless of ID overlap.
 
 #### Benefits
 
-✅ **Always Current**: ROI data reflects latest source changes automatically  
-✅ **Zero Maintenance**: Eliminates manual hardcoded array updates  
-✅ **Data Integrity**: Single source of truth prevents inconsistencies  
-✅ **Performance**: Local caching minimizes network overhead  
-✅ **Reliability**: Graceful fallback handling for network issues  
+✅ **Always Current**: ROI data reflects latest source changes automatically
+✅ **Zero Maintenance**: Eliminates manual hardcoded array updates
+✅ **Data Integrity**: Single source of truth prevents inconsistencies
+✅ **Performance**: Local caching minimizes network overhead
+✅ **Reliability**: Graceful fallback handling for network issues
 ✅ **Correct Behavior**: ROI ID collision resolution ensures proper layer assignment
 
 #### Testing and Validation
@@ -1697,7 +1474,7 @@
 
 **CV Testing** (`test/test_cv_implementation.py`):
 - `test_cv_calculation()` - Tests CV computation with various scenarios (high/low variation)
-- `test_cv_combination()` - Validates weighted average calculation for L/R entry combinations  
+- `test_cv_combination()` - Validates weighted average calculation for L/R entry combinations
 - Comprehensive test cases covering edge cases and statistical accuracy
 - Assertion-based validation for CV calculation correctness
 
@@ -1746,7 +1523,7 @@
 
 #### NeuPrint Connection Failures
 
-**Symptoms**: 
+**Symptoms**:
 - Connection timeout errors
 - Authentication failures
 - Dataset not found errors
@@ -1783,7 +1560,7 @@
     try:
         env = Environment(loader=FileSystemLoader(os.path.dirname(template_path)))
         template = env.get_template(os.path.basename(template_path))
-        
+
         # Test render with minimal context
         template.render({})
         return Result.success(True)
