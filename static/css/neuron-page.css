--- conflicted
+++ resolved
@@ -2310,7 +2310,6 @@
     }
 }
 
-<<<<<<< HEAD
 /* Neuroglancer view */
 
 /* Header row layout */
@@ -2539,11 +2538,11 @@
 table.dataTable#roi-table tbody > tr > td:first-child {
     width: 250px !important;
     max-width: 250px !important;
-=======
+}
+
 /* Reset filters button styling */
 #reset-filters {
     width: auto !important;
     min-width: 60px !important;
     margin-top: 20px !important;
->>>>>>> ec2f8ed7
 }