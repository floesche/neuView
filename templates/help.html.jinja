{% extends "base.html.jinja" %}

{% block title %}{{ config.html.title_prefix }} – Cell Type Explorer – Help{% endblock %}

{% block header %}{% include "sections/header.html.jinja" %}{% endblock %}

{% block content %}
<div class="container">
  <div class="row">
    <div class="col-xs-12">
      <div class="pm-stacked">
        <h1>Help & User Guide</h1>
        <p class="pm-text-secondary">Complete guide to navigating and understanding the neuron type catalog</p>
      </div>
    </div>
  </div>

  <!-- Table of Contents -->
  <div class="row">
    <div class="col-xs-12 col-md-3">
      <h3 class="pm-no-margin">Contents</h3>
      <ul class="pm-no-margin">
        <li>
          <a href="#overview">Overview</a>
          <ul>
            <li><a href="#dataset-version">Dataset and Version</a></li>
          </ul>
        </li>
        <li>
          <a href="#types-page">Types Index Page</a>
          <ul>
            <li><a href="#filters">Using Filters</a></li>
            <li><a href="#tags">Legend: Tags and Badges</a></li>
            <li><a href="#filter-reset">Reset and Combining Filters</a></li>
            <li><a href="#search">Search Functionality</a></li>
          </ul>
        </li>
        <li>
          <a href="#neuron-page">Individual Neuron Pages</a>
          <ul>
            <li><a href="#header-info">Header Information</a></li>
            <li><a href="#summary-stats">Summary Statistics</a></li>
            <li><a href="#layer-analysis">Layer Analysis</a></li>
            <li><a href="#neuroglancer">Neuroglancer 3D Viewer</a></li>
            <li><a href="#eyemaps">Eye Maps</a></li>
            <li><a href="#roi-innervation">ROI Innervation</a></li>
            <li><a href="#connectivity">Connectivity Data</a></li>
          </ul>
        </li>
        <li><a href="#terminology">Terminology</a></li>
        <li><a href="#faq">FAQ and Troubleshooting</a></li>
        <li><a href="#contact">Contact and Feedback</a></li>
      </ul>
    </div>

    <div class="col-xs-12 col-md-9">
      <div>
        <!-- Overview -->
        <section id="overview" class="pm-stacked">
          <h2>Overview</h2>
          <p>
            This neuron type catalog provides comprehensive information about neurons in the
            <strong>{{ config.neuprint.dataset | upper }}</strong> dataset. The catalog includes detailed morphological,
            connectivity, and functional data for each neuron type, organized into an easy-to-navigate interface.
          </p>
          <blockquote>
            <strong>Quick Start:</strong> Use the <a href="types.html">Types Index</a> to browse all available neuron
            types, or use the search bar in the header to quickly find specific neurons.
          </blockquote>

          <section id="dataset-version" class="pm-stacked">
            <h3>Dataset and Version</h3>
            <p>
              This site is connected to neuPrint at
              <a href="https://{{- config.neuprint.server -}}/?dataset={{- config.neuprint.dataset -}}" target="_blank"
                >https://{{ config.neuprint.server }}</a
              >
              using the <strong>{{ config.neuprint.dataset }}</strong> dataset.
            </p>
          </section>
        </section>

        <hr />

        <!-- Types Page -->
        <section id="types-page" class="pm-stacked">
          <h2>Types Index Page</h2>
          <p>
            The <a href="types.html">main index page</a> shows all available neuron types with filtering and search capabilities. Dropdown and
            text input fields are placed at the top of the page, followed by "cards" that represent a neuron type.
          </p>
          <p>
            The filters correspond to the tag badges shown on each neuron card. Selecting a value in a dropdown filters
            the list accordingly.
          </p>

          <img src="static/images/types_page_filter50.gif" width="100%" alt="How to use the types filters.">

          <!-- Using Filters -->
          <div id="filters" class="pm-stacked">
            <h3>Using Filters</h3>
            <p>
              Each dropdown is single‑select. You can combine multiple different filters to further narrow the list;
              results satisfy all selected filters (AND logic) however each individual filter allows only one selection at a time.
            </p>
            <p>
              For example, selecting "Glutamate" in the Neurotransmitter filter shows only neuron types that use
              glutamate as their primary neurotransmitter (defined in the neuPrint database). Additionally selecting "ME" in the ROI filter
              further narrows the list to neuron types with synapses in the Medulla.

            </p>

            <blockquote>
              <strong>Tip:</strong> Many tags are clickable and will filter the list to show related neuron types.
            </blockquote>

            <h4>ROI Filter</h4>
            <p>
              Filter by ROIs where neurons have synapses. ROIs represent brain regions; neurons are considered to be
              part of an ROI if they have synapses within it.
            </p>
            <div class="pm-stacked pm-bg-light pm-padded">
              <p>
                <span class="roi-tag">ME</span>
                <strong>ROI:</strong> Brain regions such as Medulla, Calyx, or superior lateral protocerebrum.
              </p>
            </div>

            <blockquote>
              <strong>Tip:</strong>  See the neuPrint <a href="https://neuprint-cns.janelia.org/help/brainregions?dataset=cns&qt=findneurons">help page</a>
                for a detailed list of ROIs within the database and their parent regions.
            </blockquote>

            <h4>NT (Neurotransmitter) Filter</h4>
            <p>Filter by the primary neurotransmitter used by the neurons:</p>
            <div class="pm-stacked pm-bg-light pm-padded">
              <p>
                <span class="nt-tag">Acetylcholine</span>
                <strong>Neurotransmitter Tags:</strong> Primary neurotransmitter used by the neurons.
              </p>
            </div>

            <h4>Dimorphism Filter</h4>
            <p>
              The CNS dataset is based on a male fruit fly. This filter allows selection of neurons that are potentially
              sexually dimorphic.
            </p>
            <div class="pm-stacked pm-bg-light pm-padded">
              <p>
                <span class="dimorphism-tag">Sex-specific</span>
                <strong>Dimorphism Tags:</strong> Indicates sex-specific or dimorphic characteristics.
              </p>
            </div>

            <h4>Synonyms</h4>
            <p>
              Two types of synonyms can appear on neuron cards. Use the search field to find neurons by their synonyms
              (see Search below). Clicking a synonym tag highlights neuron types that also have that type of synonym.
            </p>
            <div class="pm-stacked pm-bg-light pm-padded">
              <p>
                <span class="synonym-tag">Published Synonyms</span>
                <strong>Published Synonyms:</strong> Alternative names or aliases from the literature. See the neuron’s
                page for details on sources.
              </p>
            </div>
            <div class="pm-stacked pm-bg-light pm-padded">
              <p>
                <span class="flywire-type-tag">FlyWire Synonym</span>
                <strong>FlyWire Type:</strong> Corresponding identifier(s) in the FlyWire dataset.
              </p>
            </div>

            <h4>Soma Side Filter</h4>
            <p>
              One lateral classification for neurons is based on the location of the soma relative to the midline, namely "left" and "right". A subset of neurons are considered to be in the "middle". If a
              neuron is not assigned left, right, or middle, we classify it as "undefined".
            </p>
            <div class="pm-stacked pm-bg-light pm-padded">
              <p>
                <span class="view-indicator right">Right</span>,
                <span class="view-indicator left">Left</span>,
                <span class="view-indicator middle">Middle</span>, and
                <span class="view-indicator undefined">Undefined</span> are possible values for the soma side. These
                badges and colors are used consistently across the site.
              </p>
            </div>

            <h4>Superclass Filter</h4>
            <p>
              A high-level functional classification defined in the neuPrint database, such as
              <strong>Optic Lobe Intrinsic</strong>, <strong>Ascending Neuron</strong>, or <strong>VNC Motor</strong>.
            </p>
            <div class="pm-stacked pm-bg-light pm-padded">
              <p>
                <span class="class-tag superclass-tag">Visual</span>
                <strong>Superclass Tags:</strong> High-level functional classification.
              </p>
            </div>

            <h4>Class Filter</h4>
            <p>Part of the same hierarchy; class groups neuron types into more specific functional groups.</p>
            <div class="pm-stacked pm-bg-light pm-padded">
              <p>
                <span class="class-tag">Photoreceptor</span>
                <strong>Class Tags:</strong> More specific functional classification within a superclass.
              </p>
            </div>

            <h4>Subclass Filter</h4>
            <p>The most specific functional level in the hierarchy.</p>
            <div class="pm-stacked pm-bg-light pm-padded">
              <p>
                <span class="class-tag subclass-tag">mechanosensory bristle</span>
                <strong>Subclass Tags:</strong> Finest level of functional classification.
              </p>
            </div>

            <h4>Region Filter and Tags</h4>
            <p>
              Region is a broader anatomical grouping that includes multiple ROIs. The hierarchy of ROIs and their
              assignment to regions are defined in the neuPrint database. Neurons are assigned to all regions in which they have synapses.
            </p>

            <div class="pm-stacked pm-bg-light pm-padded">
              <p>
                <span class="roi-tag parent-roi">Optic</span>
                <strong>Region:</strong> Anatomical regions such as Optic, Central Brain, Ventral Nerve Cord (VNC) or Cervical Connective (CV).
              </p>
            </div>

            <h4>Cell Count Filter</h4>
            <p>Filter by the number of individual neurons of each type. Counts are grouped for larger values.</p>
            <div class="pm-stacked pm-bg-light pm-padded">
              <p>
                <span class="neuron-count-tag">42</span>
                <strong>Neuron Count Tags:</strong> Show the number of individual neurons of this type.
              </p>
            </div>

            <h4>Soma Neuromere</h4>
              <p>Segemental organizational unit of the fly's ventral nerve cord (VNC) based
             on the position of the neuronal somas.</p>
              <div class="pm-stacked pm-bg-light pm-padded">
              <p>
                <span class="soma-neuromere-tag">A1</span>
                <strong>Soma Neuromere:</strong> Segemental units such as A1, CB and T2.
              </p>
              </div>

            <h4>Truman Hemilineage</h4>
              <p>Groups of related neurons in the central nervous system (CNS)
              of the fruit fly (<i>Drosophila</i>), identified and categorized based on their developmental origin.</p>
              <div class="pm-stacked pm-bg-light pm-padded">
              <p>
                <span class="truman-hl-tag">01B</span>
                <strong>Truman Hemilineage:</strong> Developmental groups such as 01B, 04A and 21X.
              </p>
              </div>

            <div id="tags" class="pm-stacked">
              <h4><strong>Legend:</strong> Tags and Badges</h4>
              <ul class="pm-stacked">
                <li>
                  Hemisphere variants:
                  <span class="soma-button soma-button-left">L</span>
                  <span class="soma-button soma-button-right">R</span>
                  <span class="soma-button soma-button-middle">M</span>
                  <span class="soma-button soma-button-combined">C</span>
                </li>
                <li>Region: <span class="roi-tag parent-roi">Optic</span></li>
                <li>ROI: <span class="roi-tag">ME</span></li>
                <li>Superclass: <span class="class-tag superclass-tag">ol_intrinsic</span></li>
                <li>Class: <span class="class-tag">visual</span></li>
                <li>Subclass: <span class="class-tag subclass-tag">mechanosensory bristle</span></li>
                <li>Neurotransmitter: <span class="nt-tag">Acetylcholine</span></li>
                <li>Dimorphism: <span class="dimorphism-tag">male-specific</span></li>
                <li>Neuron count: <span class="neuron-count-tag">42</span></li>
                <li>Soma Neuromere: <span class="soma-neuromere-tag">A1</span></li>
                <li>Truman Hemilineage: <span class="truman-hl-tag">01B</span></li>
                <li>
                  Synonyms:
                  <span class="synonym-tag">Published Synonyms</span>,
                  <span class="flywire-type-tag">FlyWire Synonym</span>
                </li>
              </ul>
              <p class="pm-text-secondary">These badges and colors are used consistently across the site.</p>
            </div>

            <div id="filter-reset" class="pm-stacked">
              <h4>Reset and Combining Filters</h4>
              <p>
                Each dropdown is single‑select. You can combine multiple different filters; results satisfy all selected
                filters (AND logic).
              </p>
              <p>Unclick a tag to remove a single filter, clear the selections in the dropdowns or
              click the 'Reset all filters' button to reset the search criteria.</p>
            </div>

            <img src="static/images/reset_filters50.gif" width="100%" alt="How to reset the filters on the types page.">

            <h4 id="search">Search Functionality</h4>
            <p>
              The search bar in the header supports type‑ahead suggestions and is case‑insensitive. Start typing a
              neuron name to see matches. Results may include hemisphere variants (L/R/M/C). Search also matches known
              synonyms as well as the cell type's corresponding name in the FlyWire Female Adult Fly Brain (FAFB) dataset.
              You can explore this dataset in <a href="https://neuprint-cns.janelia.org/?dataset=flywire-fafb%3Av783b&qt=findneurons">neuPrint </a>,
               the <a href="https://codex.flywire.ai/">FlyWire Codex</a> or our corresponding
              <a href="https://reiserlab.github.io/celltype-explorer-drosophila-female-adult-fly-brain/">FAFB Cell Type Explorer </a>.
            </p>
          </div>
        </section>

        <hr />

        <!-- Individual Neuron Pages -->
        <section id="neuron-page" class="pm-stacked">
          <h2>Individual Neuron Pages</h2>
          <p>
            Each neuron type has dedicated pages with comprehensive analysis and visualizations. Depending on the type
            and its hemisphere variants, neuron types may have a page for neurons whose soma is located in the right
            hemisphere (<span class="soma-button soma-button-right soma-button-current">R</span>), left hemisphere
            (<span class="soma-button soma-button-left soma-button-current">L</span>), or considered to be in the middle
            (<span class="soma-button soma-button-middle soma-button-current">M</span>). If the neuron type has
            instances with more than one side, there is also a combined page for all neurons of that type
            (<span class="soma-button soma-button-combined soma-button-current">C</span>). Use the buttons on the left
            side of the page or the menu (☰) to switch between views.
          </p>

          <!-- Header Info -->
          <div id="header-info" class="pm-stacked">
            <h3>Header Information</h3>
            <p>
              The header shows the neuron type, the currently selected hemisphere variant as well as well as any associated synonyms.
            </p>
            <p>
              Clicking on the link icon will take you to the relevant neurons' page in the neuPrint database for further exploration.
            </p>
          </div>

          <!-- Summary Stats -->
          <div id="summary-stats" class="pm-stacked">
            <h3>Summary Statistics</h3>
            <p>The summary section provides key quantitative information:</p>

            <h4>Total Neurons</h4>
            <p>
              The number of individual neurons of this type in the dataset. For bilateral neurons, counts and ratios may
              be shown across hemispheres.
            </p>

            <h4>Total Synapses</h4>
            <p>Combined pre-synaptic (outputs) and post-synaptic (inputs), with breakdowns where applicable.
            For combined pages the breakdown shows the number of neurons assigned to each hemisphere.
            Whereas for unilateral pages the breakdown shows the number of pre and post synapses across all neurons of the type.</p>

            <h4>Mean Synapses</h4>
            <p>Average number of synapses per neuron of this type. Useful for comparing connectivity levels.
            For the combined page, the breakdown shows the mean number of synapses for neurons on the right and left.
            Whereas for unilateral pages the breakdown shows the mean number of pre and post synapses per neuron assigned to that side.</p>

            <h4>Log Ratios</h4>
            <p>
              Log ratios (<i>ld</i>, base <i>2</i>) indicate balance across hemispheres and inputs/outputs; values below 0 favor right/inputs and
              values above 0 favor left/outputs.
            </p>

            <h4>Neurotransmitter</h4>
            <p>
              Predicted neurotransmitter for the type and the corresponding confidence level (CL).
              For some types, the predicted neurotransmitter may be "Unc" for unclear.
            </p>
          </div>

          <!-- Layer Analysis -->
          <div id="layer-analysis" class="pm-stacked">
            <h3>Layer Analysis</h3>
            <p>Detailed analysis of neuron distribution across layers in visual system neuropils:</p>

            <h4>Layer Tables</h4>
            <ul>
              <li><strong>Layer names and anatomical locations:</strong> Lamina (LA),
             Medulla (ME), Lobula (LO), Accessory Medulla (AME), Lobula Plate (LOP) and Central Brain (CB). </li>
              <li><strong>Synapse counts:</strong>
              The values show the average number of pre and post synapses within that layer ROI per neuron of the type.
              Counts are aggregated from annotated synapse locations using standardized layer definitions for each
              neuropil.<sub>1</sub></li>
              <li><strong>Input vs. output balance per layer:</strong> Represented by the yellow (input) and blue (output) bars.</li>
            </ul>

            <h4>Hexagonal Grid Visualizations</h4>
            <p>Interactive hexagonal grids show the spatial distribution of neuron terminals across columnar structure of visual system regions.</p>
            <p>The plots show the neural innervation of the ipsilateral medulla (ME), lobula (LO) and lobula plate (LOP).
            <ul>
              <li><strong>Column Analysis:</strong> Which columns within the ROI the neurons innervate.</li>
              <li><strong>Regional Breakdown:</strong> Separate views for different regions (e.g., ME, LO, LOP)</li>
              <li><strong>Color Coding:</strong> Intensity reflects connection strength or neuron density.</li>
              <li><strong>Interactive Features:</strong> Hover over for details about the hexagonal column coordinate and cell or synapse count.</li>
            </ul>

            <img src="static/images/eyemap_demo.gif" width="50%" alt="Interactivity of the hexagonal eyemap plots." style="display: block; margin-left: auto; margin-right: auto;">
          </div>

          <!-- Neuroglancer -->
          <div id="neuroglancer" class="pm-stacked">
            <h3>Neuroglancer 3D Viewer</h3>
            <p>Interactive 3D visualization of neuron morphology:</p>

            <h4>Viewing the 3D Model</h4>
            <ul>
              <li><strong>Rotate:</strong> Left mouse buttom + drag. (Mac trackpad: click + drag.)</li>
              <li><strong>Translate:</strong> Left mouse buttom + Shift + drag. (Mac trackpad: click + shift + drag.)</li>
              <li><strong>Zoom:</strong> Ctrl + Mouse wheel (Mac trackpad: two finger pinch gestures)</li>
              <li><strong>Select:</strong> Click on neurons to highlight and inspect</li>
              <li><strong>Layers:</strong> Toggle reference layers on/off (as available).
              For example, the video below shows how you can use the "synapses" layer to view the synapses of the visible neurons.</li>
            </ul>

            <img src="static/images/add_synapses_to_NG50.gif" width="80%" alt="How to toggle reference layers in neuroglancer view." style="display: block; margin-left: auto; margin-right: auto;">

            <h4>Keyboard shortcuts</h4>
            <ul>
              <li><strong>z</strong> - Reset to the closest axis.</li>
              <li><strong>o</strong> - Toggle between orthographic and perspective projection.</li>
              <li><strong>l</strong> - Reassign random colors to neurons and ROI meshes.</li>
            </ul>
            <div id="adding-rois">
            <h4>Adding ROI meshes from the ROI table</h4></div>
            <p>
              ROI meshes can be added to the neuroglancer view by selecting the blue checkbox within the ROI table.
              ROIs without checkboxes represent the few VNC ROIs that are currently unavailable to view within neuroglancer.
            </p>

            <img src="static/images/add_roi_ME50.gif" width="80%" alt="How to add ROI meshes to neuroglancer view." style="display: block; margin-left: auto; margin-right: auto;">

            <div id="adding-connected-neurons">
            <h4>Adding Partners from the Connectivity table</h4></div>
            <p>
              You can add connected partners to the 3D view directly from the Connectivity tables by selecting their
              blue checkboxes (see Connectivity Data). Some connected cell types have filled pink checkboxes because there
              are no neurons of that type that directly innervate the example neuron visible by default in the neuroglancer view.
              A random neuron of that type can be added by searching for the type in the search box within the neuroglancer view and adding it manually.
            </p>

            <img src="static/images/add_connected_cells50.gif" width="80%" alt="How to add connected cells to neuroglancer view." style="display: block; margin-left: auto; margin-right: auto;">

            <br>
            <h4>External neuPrint Link</h4>
            <p>
              Direct link to view the same neurons in the full neuPrint interface for advanced analysis is provided on
              the page.
            </p>
          </div>

          <!-- ROI Innervation -->
          <div id="roi-innervation" class="pm-stacked">
            <h3>ROI Innervation</h3>
            <p>Detailed breakdown of connectivity within specific brain regions:</p>
            <ul>
              <li><strong>Synapse Counts:</strong> Number of inputs and outputs in each ROI.</li>
              <li><strong>Percentage Breakdown:</strong> Relative distribution across regions.</li>
              <li><strong>Log Ratio:</strong> <i>Ld</i> (base 2) of inputs and outputs.
              Negative values indicate more inputs than outputs in that region. Positive values indicate more outputs than inputs.</li>
            </ul>
          </div>

          <!-- Connectivity -->
          <div id="connectivity" class="pm-stacked">
            <h3>Connectivity Data</h3>
            <p>Comprehensive analysis of synaptic connections with other neuron types:</p>
            <ul>
              <li><strong>Upstream Partners:</strong> Neurons that provide input (pre-synaptic partners)</li>
              <li><strong>Downstream Partners:</strong> Neurons that receive output (post-synaptic partners)</li>
              <li><strong>Number of connected partner:</strong> The number of partner neurons to the target type.</li>
              <li><strong>Number of connections per neuron:</strong> Number of synaptic connections per target neuron.</li>
              <li><strong>Percentage Contribution:</strong> Percentage of total synaptic connections to/from the target type.</li>
               <li><strong>CV:</strong> Coefficient of variation for the number of connections per neuron.</li>
            </ul>
          </div>

          <div id="interactive-table-features">
          <h3>Interactive Table Features</h3>
          <p>Both the ROI and Connectivity tables have a number of interactive features:</p>
            <ul>
              <li><strong>Sort:</strong> Sort the table by a particular column by clicking on the column header.</li>

              <img src="static/images/sort_table_column50.gif" width="99.5%" alt="Sort table by column." style="display: block; margin-left: auto; margin-right: auto;">

              <br>
              <li><strong>Filter:</strong> Filter the table based on the percentage of input or output synapses within
               the region for the ROI table or the minimum number of connections per individual neuron of the target type
                for the connectivity table using the slider in the top right.<br>
               By default, the ROI table is filtered to show only the ROIs with at least <strong>1.5%</strong> of all synapses and the
                connectivity tables to show types with at least <strong>one connection</strong> per neuron of the target type.</li>

              <img src="static/images/filter_table_slider50.gif" width="100%" alt="Filter table with slider." style="display: block; margin-left: auto; margin-right: auto;">

              <br>
              <li><strong>Search:</strong> Search the table for a given string or number using the search box in the top left.</li>

              <img src="static/images/search_table50.gif" width="100%" alt="Search table." style="display: block; margin-left: auto; margin-right: auto;">

              <br>
              <li><strong>Add meshes to the neuroglancer view:</strong> Click on the checkboxes to add either ROI meshes or
              a connected neuron of that type to the neuroglancer visualisation.
              See the adding connected <a href="#adding-connected-neurons">partners</a> or adding <a href="#adding-rois">ROIs</a>
               section to learn more.</li>

              <li><strong>Jump to connected pages:</strong> Click on the partner type's name within the
              connectivity table to take you to that type's page.</li>
          </div>
        </section>

        <hr />

        <!-- Terminology -->
        <section id="terminology" class="pm-stacked">
          <h2>Terminology</h2>
          <p>Key terms and concepts used throughout the catalog:</p>

          <dl class="pm-stacked">
            <dt>ROI (Region of Interest)</dt>
            <dd>Anatomically defined brain regions used to organize and analyze neural structures.</dd>

            <dt>Region</dt>
            <dd>A broader anatomical grouping that includes multiple ROIs.</dd>

            <dt>Soma Side</dt>
            <dd>
              The hemisphere or location where the neuron's soma is located (Left, Right, Middle, or Undefined).
            </dd>

            <dt>Pre-synaptic / Post-synaptic</dt>
            <dd>
              Pre-synaptic refers to outputs from a neuron; post-synaptic refers to inputs to a neuron.
            </dd>

            <dt>Synapse Count</dt>
            <dd>The number of synaptic connections. Higher counts indicate stronger or denser connectivity.</dd>

            <dt>Log Ratio</dt>
            <dd>
              A logarithmic ratio (<i>ld</i>, logarithm dualis, base <i>2</i>) used to quantify balance between two values (e.g., left vs. right hemisphere, inputs
              vs. outputs).
            </dd>

            <dt>Neurotransmitter (NT)</dt>
            <dd>Chemical messenger used by neurons to communicate across synapses.</dd>

            <dt>Cell Type Classification</dt>
            <dd>Hierarchy: Superclass → Class → Subclass, representing increasingly specific functional categories.
            This hierarchy is from Schlegel et al. 2024<sup>2</sup></dd>

            <dt>FlyWire</dt>
            <dd>Complementary dataset providing additional neuron identification and analysis.</dd>

            <dt>neuPrint</dt>
            <dd>The database and analysis platform containing the connectome data.</dd>

            <dt>Hemisphere variants (L/R/M/C)</dt>
            <dd>Pages can show Left (L), Right (R), Middle (M), or Combined (C) variants of a neuron type.</dd>

            <dt>Bilateral</dt>
            <dd>A neuron type with instances on both the left and right sides.</dd>

            <dt>Column / Ommatidium</dt>
            <dd>
              Repeated retinotopic units in the visual system referenced by column analyses and eye map visualizations.
            </dd>

            <dt>Retinotopy</dt>
            <dd>Mapping between positions in visual space and their representation on neural tissue.</dd>

            <dt>Truman Hemilineage</dt>
            <dd>A Truman hemilineage is a group of related neurons in the central nervous system (CNS)
            of the fruit fly (Drosophila), identified and categorized based on their developmental origin.</dd>

            <dt>Soma Neuromere</dt>
            <dd>The underlying segmental organization of the fly's ventral nerve cord (VNC) based
             on the position of the neuronal somas.</dd>
          </dl>
        </section>

        <hr />

        <!-- FAQ and Troubleshooting -->
        <section id="faq" class="pm-stacked">
          <h2>FAQ and Troubleshooting</h2>
          <dl class="pm-stacked">
            <dt>Why do some pages show “Middle” soma side?</dt>
            <dd>
              This is really a question for contributors to the neuPrint database. We observe three different "soma sides": right, left, and middle and report these assignment in the catalog. We classify neurons that are not assigned to one of these three "sides", as "undefined".
            </dd>

            <dt>Why don’t counts match neuPrint exactly?</dt>
            <dd>
              Differences in filters, dataset updates, or aggregation methods can lead to small discrepancies between
              this catalog and neuPrint.
            </dd>

            <dt>Why are some analyses unavailable for certain neuron types?</dt>
            <dd>
              Some analyses require sufficient morphology or annotation data; when unavailable, the section may be
              limited or omitted.
            </dd>
          </dl>
        </section>

        <hr />

        <section id="references" class="pm-stacked">
          <h2>References</h2>
          <ul>
            <li> <strong>1</strong>
            <cite>Nern, A., Loesche, F., Takemura, Sy. et al. Connectome-driven neural inventory of a complete
             visual system. Nature 641, 1225–1237 (2025). <a href="https://doi.org/10.1038/s41586-025-08746-0">https://doi.org/10.1038/s41586-025-08746-0</a>
            </cite></li>

            <li> <strong>2</strong>
            <cite>Schlegel, P., Yin, Y., Bates, A.S. et al. Whole-brain annotation and multi-connectome
             cell typing of Drosophila. Nature 634, 139–152 (2024). <a href="https://doi.org/10.1038/s41586-024-07686-5">https://doi.org/10.1038/s41586-024-07686-5</a>
            </cite></li>
          </ul>
        </section>

        <!-- Contact and Feedback -->
        <section id="contact" class="pm-stacked">
          <h2>Contact and Feedback</h2>
          <p>
            {% if config.html.github_repo %}
            Found an issue or have a suggestion? Please open an issue on the
            <a
<<<<<<< HEAD
              href="{{ config.html.github_repo }}"
=======
              href="https://reiserlab.github.io/celltype-explorer-drosophila-male-cns/"
>>>>>>> 343ae730
              target="_blank"
              >project repository</a
            >.
            {% else %}
            Found an issue or have a suggestion? Please contact the development team.
            {% endif %}
          </p>
        </section>

        <!-- Footer -->
        <div class="pm-stacked">
          <hr />
          <blockquote>
            <strong>Need More Help?</strong>
            Visit the
            <a
              href="https://{{- config.neuprint.server -}}/?dataset={{- config.neuprint.dataset -}}"
              target="_blank"
              >neuPrint database</a
            >
            for advanced analysis tools{% if config.html.github_repo %}, or check the
            <a
<<<<<<< HEAD
              href="{{ config.html.github_repo }}"
=======
              href="https://reiserlab.github.io/celltype-explorer-drosophila-male-cns/"
>>>>>>> 343ae730
              target="_blank"
              >project repository</a
            >
            for additional resources and documentation{% endif %}.
            for technical documentation.
          </blockquote>
        </div>
      </div>
    </div>
  </div>
</div>
{% endblock %}

{% block footer %}
{% include "sections/footer.html.jinja" %}
{% endblock %}

{% block extra_scripts %}
{% include "sections/global_scripts.html.jinja" %}
{% endblock %}<|MERGE_RESOLUTION|>--- conflicted
+++ resolved
@@ -630,11 +630,7 @@
             {% if config.html.github_repo %}
             Found an issue or have a suggestion? Please open an issue on the
             <a
-<<<<<<< HEAD
               href="{{ config.html.github_repo }}"
-=======
-              href="https://reiserlab.github.io/celltype-explorer-drosophila-male-cns/"
->>>>>>> 343ae730
               target="_blank"
               >project repository</a
             >.
@@ -657,11 +653,7 @@
             >
             for advanced analysis tools{% if config.html.github_repo %}, or check the
             <a
-<<<<<<< HEAD
               href="{{ config.html.github_repo }}"
-=======
-              href="https://reiserlab.github.io/celltype-explorer-drosophila-male-cns/"
->>>>>>> 343ae730
               target="_blank"
               >project repository</a
             >
