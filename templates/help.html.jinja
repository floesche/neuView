--- conflicted
+++ resolved
@@ -478,14 +478,38 @@
             </ul>
           </div>
 
-          <div id="interactive-table-features">
+          <div id="interactive-table-features" class="pm-stacked">
           <h3>Interactive Table Features</h3>
           <p>Both the ROI and Connectivity tables have a number of interactive features:</p>
             <ul>
               <li><strong>Sort:</strong> Sort the table by a particular column by clicking on the column header.</li>
-
-<<<<<<< HEAD
-            <h4>Checkboxes and Neuroglancer Integration</h4>
+                <img src="static/images/sort_table_column50.gif" width="99.5%" alt="Sort table by column." style="display: block; margin-left: auto; margin-right: auto;">
+              <br>
+              <li><strong>Filter:</strong> Filter the table based on the percentage of input or output synapses within
+               the region for the ROI table or the minimum number of connections per individual neuron of the target type
+                for the connectivity table using the slider in the top right.<br>
+               By default, the ROI table is filtered to show only the ROIs with at least <strong>1.5%</strong> of all synapses and the
+                connectivity tables to show types with at least <strong>one connection</strong> per neuron of the target type.</li>
+
+              <img src="static/images/filter_table_slider50.gif" width="100%" alt="Filter table with slider." style="display: block; margin-left: auto; margin-right: auto;">
+
+              <br>
+              <li><strong>Search:</strong> Search the table for a given string or number using the search box in the top left.</li>
+
+              <img src="static/images/search_table50.gif" width="100%" alt="Search table." style="display: block; margin-left: auto; margin-right: auto;">
+
+              <br>
+              <li><strong>Add meshes to the neuroglancer view:</strong> Click on the checkboxes to add either ROI meshes or
+              a connected neuron of that type to the neuroglancer visualisation.
+              See the adding connected <a href="#adding-connected-neurons">partners</a> or adding <a href="#adding-rois">ROIs</a>
+               section to learn more.</li>
+
+              <li><strong>Jump to connected pages:</strong> Click on the partner type's name within the
+              connectivity table to take you to that type's page.</li>
+          </div>
+
+          <div id="interactive-table-features" class="pm-stacked"></div>
+          <h4>Checkboxes and Neuroglancer Integration</h4>
             <ul>
               <li>Each partner row has a checkbox.</li>
               <li>
@@ -496,37 +520,13 @@
                 connecting partner of that partner type in the current context.
               </li>
               <li>
-                <strong>Gray (disabled):</strong> partner type matches the current neuron type and would add the same neuron instance already visible in the viewer (self-reference prevented).
+                <strong>Gray (disabled):</strong> partner type matches the current neuron type and would add the same 
+                neuron instance already visible in the viewer (self-reference prevented).
               </li>
             </ul>
-            <p>Use these checkboxes to quickly visualize specific partners together with the current neuron in 3D. Disabled checkboxes prevent redundant visualization of the same neuron instances.</p>
-=======
-              <img src="static/images/sort_table_column50.gif" width="99.5%" alt="Sort table by column." style="display: block; margin-left: auto; margin-right: auto;">
-
-              <br>
-              <li><strong>Filter:</strong> Filter the table based on the percentage of input or output synapses within
-               the region for the ROI table or the minimum number of connections per individual neuron of the target type
-                for the connectivity table using the slider in the top right.<br>
-               By default, the ROI table is filtered to show only the ROIs with at least <strong>1.5%</strong> of all synapses and the
-                connectivity tables to show types with at least <strong>one connection</strong> per neuron of the target type.</li>
-
-              <img src="static/images/filter_table_slider50.gif" width="100%" alt="Filter table with slider." style="display: block; margin-left: auto; margin-right: auto;">
-
-              <br>
-              <li><strong>Search:</strong> Search the table for a given string or number using the search box in the top left.</li>
-
-              <img src="static/images/search_table50.gif" width="100%" alt="Search table." style="display: block; margin-left: auto; margin-right: auto;">
-
-              <br>
-              <li><strong>Add meshes to the neuroglancer view:</strong> Click on the checkboxes to add either ROI meshes or
-              a connected neuron of that type to the neuroglancer visualisation.
-              See the adding connected <a href="#adding-connected-neurons">partners</a> or adding <a href="#adding-rois">ROIs</a>
-               section to learn more.</li>
-
-              <li><strong>Jump to connected pages:</strong> Click on the partner type's name within the
-              connectivity table to take you to that type's page.</li>
->>>>>>> 343ae730
-          </div>
+            <p>Use these checkboxes to quickly visualize specific partners together with the current neuron in 3D. 
+            Disabled checkboxes prevent redundant visualization of the same neuron instances.</p>
+              
         </section>
 
         <hr />
