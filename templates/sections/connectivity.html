<!-- Connections - Side by side layout -->
{%- if connectivity and (connectivity.upstream or connectivity.downstream) -%}
<<<<<<< HEAD

<style>
  .partner-cell {display: inline-flex; align-items: center; }
    table.dataTable#upstream-table thead > tr > th:first-child,
    table.dataTable#upstream-table tbody > tr > td:first-child,
    table.dataTable#downstream-table thead > tr > th:first-child,
    table.dataTable#downstream-table tbody > tr > td:first-child {
    padding-left: 0px !important;
    padding-bottom: 0px !important;
    padding-top: 10px !important; 
    }
</style>

<section id="sec-connectivity">
=======
<section id="s-c">
>>>>>>> 328d0db7
    <h2>Connectivity</h2>
    <div class="row">
        <!-- Upstream Connections -->
        {%- if connectivity.upstream -%}
        <div class="col-xs-12 col-md-6">
            <h3 title="Neuron types that provide input to {{ neuron_data.type -}}">Inputs</h3>
            <div class="data-table">
                <table id="upstream-table" class="display">
                    <thead>
                        <tr>
                            <th>upstream<br />partner</th>
                            <th title="neurotransmitter">NT</th>
                            <th title="total connections">&sum;<br/>conns.</th>
                            <th title="connections per {{ neuron_data.type -}}">
                                <span style="text-decoration:underline #333 2px; text-underline-offset: 0.4em;">conns</span><br /> {{- neuron_data.type -}}
                            </th>
                            <th title="Percentage of Input">%<br/>In</th>
                            <th title="Cumulative Percentage">Cum.<br /> %</th>
                        </tr>
                    </thead>
                    <tbody>
                        {%- for partner in connectivity.upstream -%}
                        <tr id="u{{ loop.index0 }}">
<<<<<<< HEAD
                            <td><label class="partner-cell">
                                <input
                                type="checkbox"
                                class="partner-toggle"
                                data-direction="upstream"
                                data-partner-name='{{ partner.get("type","Unknown") | tojson }}'
                                aria-label="Toggle {{ partner.get('type','Unknown') }}"
                                />
                                <strong>{{- partner.get('type', 'Unknown') | neuron_link(partner.get('soma_side')) | safe -}}</strong>
                                </label>
                            </td>
=======
                            <td>{{- partner.get('type', 'Unknown') | neuron_link(partner.get('soma_side')) | safe -}}</td>
>>>>>>> 328d0db7
                            <td>{{- partner.get('neurotransmitter', 'Unknown') | abbreviate_neurotransmitter | safe -}}</td>
                            <td>{{- partner.get('weight', 0) | format_conn_count | safe -}}</td>
                            <td>{{- partner.get('connections_per_neuron', 0) | format_conn_count | safe -}}</td>
                            <td class="ug" style="--s: {{- partner.get('percentage', 0) | format_percentage }}" title="{{ partner.get('percentage', 0) | format_percentage_5 }}">{{- partner.get('percentage', 0)|format_percentage -}}</td>
                            <td class="c-p">0</td>
                        </tr>
                        {%- endfor -%}
                    </tbody>
                </table>
            </div>
        </div>
        {%- endif -%}

        <!-- Downstream Connections -->
        {%- if connectivity.downstream -%}
        <div class="col-xs-12 col-md-6">
            <h3 tite="Neuron types that receive output from {{ neuron_data.type -}}">Outputs</h3>

            <div class="data-table">
                <table id="downstream-table" class="display">
                    <thead>
                        <tr>
                            <th>downstream<br/>partner</th>
                            <th title="neurotransmitter">NT</th>
                            <th title="total connections">&sum;<br/>conns.</th>
                            <th title="connections per {{- neuron_data.type -}}">
                                <span style="text-decoration:underline #333 2px; text-underline-offset: 0.4em;">conns</span><br /> {{- neuron_data.type -}}
                            </th>
                            <th title="Percentage of Input">%<br/>Out</th>
                            <th title="Cumulative Percentage">Cum.<br /> %</th>
                        </tr>
                    </thead>
                    <tbody>
                        {%- for partner in connectivity.downstream
                        -%}
                        <tr id="d{{ loop.index0 }}">
<<<<<<< HEAD
                            <td><label class="partner-cell">
                                <input
                                type="checkbox"
                                class="partner-toggle"
                                data-direction="downstream"
                                data-partner-name='{{ partner.get("type","Unknown") | tojson }}'
                                aria-label="Toggle {{ partner.get('type','Unknown') }}"
                                />
                                <strong>{{- partner.get('type', 'Unknown') | neuron_link(partner.get('soma_side')) | safe -}}</strong>
                                </label>
                            </td>
=======
                            <td>{{- partner.get('type', 'Unknown') | neuron_link(partner.get('soma_side')) | safe -}}</td>
>>>>>>> 328d0db7
                            <td>{{- partner.get('neurotransmitter', 'Unknown') | abbreviate_neurotransmitter | safe -}}</td>
                            <td>{{- partner.get('weight', 0) | format_conn_count | safe-}}</td>
                            <td>{{- partner.get('connections_per_neuron', 0) | format_conn_count | safe -}}</td>
                            <td class="dg" style="--s: {{- partner.get('percentage', 0)|format_percentage -}}" title="{{ partner.get('percentage', 0)|format_percentage_5 }}">{{- partner.get('percentage', 0)|format_percentage -}}</td>
                            <td class="c-p">0</td>
                        </tr>
                        {%- endfor -%}
                    </tbody>
                </table>
            </div>
        </div>
        {%- endif -%}
    </div>
</section>
{%- endif -%}<|MERGE_RESOLUTION|>--- conflicted
+++ resolved
@@ -1,6 +1,5 @@
 <!-- Connections - Side by side layout -->
 {%- if connectivity and (connectivity.upstream or connectivity.downstream) -%}
-<<<<<<< HEAD
 
 <style>
   .partner-cell {display: inline-flex; align-items: center; }
@@ -14,10 +13,7 @@
     }
 </style>
 
-<section id="sec-connectivity">
-=======
 <section id="s-c">
->>>>>>> 328d0db7
     <h2>Connectivity</h2>
     <div class="row">
         <!-- Upstream Connections -->
@@ -41,7 +37,6 @@
                     <tbody>
                         {%- for partner in connectivity.upstream -%}
                         <tr id="u{{ loop.index0 }}">
-<<<<<<< HEAD
                             <td><label class="partner-cell">
                                 <input
                                 type="checkbox"
@@ -50,12 +45,9 @@
                                 data-partner-name='{{ partner.get("type","Unknown") | tojson }}'
                                 aria-label="Toggle {{ partner.get('type','Unknown') }}"
                                 />
-                                <strong>{{- partner.get('type', 'Unknown') | neuron_link(partner.get('soma_side')) | safe -}}</strong>
+                                {{- partner.get('type', 'Unknown') | neuron_link(partner.get('soma_side')) | safe -}}
                                 </label>
                             </td>
-=======
-                            <td>{{- partner.get('type', 'Unknown') | neuron_link(partner.get('soma_side')) | safe -}}</td>
->>>>>>> 328d0db7
                             <td>{{- partner.get('neurotransmitter', 'Unknown') | abbreviate_neurotransmitter | safe -}}</td>
                             <td>{{- partner.get('weight', 0) | format_conn_count | safe -}}</td>
                             <td>{{- partner.get('connections_per_neuron', 0) | format_conn_count | safe -}}</td>
@@ -92,7 +84,6 @@
                         {%- for partner in connectivity.downstream
                         -%}
                         <tr id="d{{ loop.index0 }}">
-<<<<<<< HEAD
                             <td><label class="partner-cell">
                                 <input
                                 type="checkbox"
@@ -101,12 +92,9 @@
                                 data-partner-name='{{ partner.get("type","Unknown") | tojson }}'
                                 aria-label="Toggle {{ partner.get('type','Unknown') }}"
                                 />
-                                <strong>{{- partner.get('type', 'Unknown') | neuron_link(partner.get('soma_side')) | safe -}}</strong>
+                                {{- partner.get('type', 'Unknown') | neuron_link(partner.get('soma_side')) | safe -}}
                                 </label>
                             </td>
-=======
-                            <td>{{- partner.get('type', 'Unknown') | neuron_link(partner.get('soma_side')) | safe -}}</td>
->>>>>>> 328d0db7
                             <td>{{- partner.get('neurotransmitter', 'Unknown') | abbreviate_neurotransmitter | safe -}}</td>
                             <td>{{- partner.get('weight', 0) | format_conn_count | safe-}}</td>
                             <td>{{- partner.get('connections_per_neuron', 0) | format_conn_count | safe -}}</td>
