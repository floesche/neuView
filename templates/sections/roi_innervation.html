--- conflicted
+++ resolved
@@ -24,13 +24,8 @@
             <tbody>
                 {%- for roi in roi_summary -%}
                 <tr>
-<<<<<<< HEAD
                     <td><strong class="roi-link" data-roi-name="{{ roi.name }}">{{- roi.name | roi_abbr | safe -}}</strong></td>
-                    <td class="pm-text-right">{{- roi.post|format_number -}}</td>
-=======
-                    <td><strong>{{- roi.name | roi_abbr | safe -}}</strong></td>
-                    <td class="pm-text-right">{{- roi.post | format_conn_count | safe -}}</td>
->>>>>>> 4c8f66b0
+                    <td class="pm-text-right">{{- roi.post| format_conn_count | safe -}}</td>
                     <td class="pm-text-right" title="{{- roi.post_percentage -}}%" style="background: linear-gradient(90deg, #fee395 {{roi.post_percentage|format_percentage}}, transparent {{roi.post_percentage|format_percentage}}) no-repeat center;">{{- roi.post_percentage|format_percentage -}}</td>
                     <td class="cumulative-percent pm-text-right">0</td>
                     <td class="pm-text-right">{{- roi.pre | format_conn_count | safe -}}</td>
