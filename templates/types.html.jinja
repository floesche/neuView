{% extends "base.html.jinja" %}

{% block title %}{{ config.html.title_prefix }} - Types List{% endblock %}

{% block header %}
{# Include the standard header navigation #}
{% include "sections/header.html.jinja" %}

{# Types-specific title section #}
<div class="header-title">
    <div class="title-container row">
        <div class="col-md-12">
            <h1 id="top">
                Neuron Type Index
                <span class="counter">{{ total_types }}</span> type{{ 's' if total_types > 1 }}
            </h1>
        </div>
    </div>
</div>
{% endblock %}

{% block content %}

<div class="index-container">
    <form id="filter-form">
    <div class="filter-controls">
        <div class="row middle-xs">

            <div class="col-xs-6 col-sm-2 col-md-2">
                <label for="roi-filter" class="filter-label">ROI (brain region):</label>
                <select id="roi-filter" class="filter-dropdown">
                    <option value="all">Any ROI</option>
                    {% for roi in filter_options.rois %}
                    <option value="{{ roi }}">{{ roi }}</option>
                    {% endfor %}
                </select>
            </div>

            <div class="col-xs-6 col-sm-2 col-md-2">
                <label for="nt-filter" class="filter-label">Neurotransmitter:</label>
                <select id="nt-filter" class="filter-dropdown">
                    <option value="all">Any NT</option>
                    {% for nt in filter_options.neurotransmitters %}
                    <option value="{{ nt }}">{{ nt }}</option>
                    {% endfor %}
                </select>
            </div>

            <div class="col-xs-6 col-sm-2 col-md-2">
                <label for="dimorphism-filter" class="filter-label">Dimorphism:</label>
                <select id="dimorphism-filter" class="filter-dropdown">
                    <option value="all">Any</option>
                    {% for dimorphism in filter_options.dimorphisms %}
                    <option value="{{ dimorphism }}">{{ dimorphism }}</option>
                    {% endfor %}
                </select>
            </div>

            <div class="col-xs-9 col-sm-8 col-md-5">
                <label for="name-filter" class="filter-label">Filter by name and synonyms:</label>
                <div class="filter-input-container">
                    <input type="text" id="name-filter" class="filter-input" placeholder="Enter neuron type name..." />
                </div>
            </div>

            <div class="col-xs-3 col-sm-4 col-md-1">
                <input type="reset" id="reset-filters" class="pm-btn-secondary" value="X" title="Reset all filters">
            </div>
        </div>
        <div class="row middle-xs">

            <div class="col-xs-6 col-sm-2 col-md-2">
                <label for="soma-filter" class="filter-label">Soma Side:</label>
                <select id="soma-filter" class="filter-dropdown">
                    <option value="all">Any</option>
                    <option value="undefined">Undefined</option>
                    <option value="right">only Right</option>
                    <option value="left">only Left</option>
                    <option value="middle">only Middle</option>
                </select>
            </div>

            <div class="col-xs-6 col-sm-2 col-md-2">
                <label for="superclass-filter" class="filter-label">Superclass:</label>
                <select id="superclass-filter" class="filter-dropdown">
                    <option value="all">Any Superclass</option>
                    {% for superclass in filter_options.superclasses %}
                    <option value="{{ superclass }}">{{ superclass }}</option>
                    {% endfor %}
                </select>
            </div>

            <div class="col-xs-6 col-sm-2 col-md-2">
                <label for="class-filter" class="filter-label">Class:</label>
                <select id="class-filter" class="filter-dropdown">
                    <option value="all">Any Class</option>
                    {% for cell_class in filter_options.classes %}
                    <option value="{{ cell_class }}">{{ cell_class }}</option>
                    {% endfor %}
                </select>
            </div>

            <div class="col-xs-6 col-sm-2 col-md-2">
                <label for="subclass-filter" class="filter-label">Subclass:</label>
                <select id="subclass-filter" class="filter-dropdown">
                    <option value="all">Any Subclass</option>
                    {% for subclass in filter_options.subclasses %}
                    <option value="{{ subclass }}">{{ subclass }}</option>
                    {% endfor %}
                </select>
            </div>

            <div class="col-xs-6 col-sm-2 col-md-2">
                <label for="region-filter" class="filter-label">Region:</label>
                <select id="region-filter" class="filter-dropdown">
                    <option value="all">Any Region</option>
                    {% for region in filter_options.regions %}
                    <option value="{{ region }}">{{ region }}</option>
                    {% endfor %}
                </select>
            </div>

            <div class="col-xs-6 col-sm-2 col-md-2">
                <label for="cell-count-filter" class="filter-label">Cell Count:</label>
                <select id="cell-count-filter" class="filter-dropdown">
                    <option value="all">Any Number</option>
                    {% for range in filter_options.cell_count_ranges %}
                    <option value="{{ range.value }}">{{ range.label }}</option>
                    {% endfor %}
                </select>
            </div>

            <div class="col-xs-6 col-sm-2 col-md-2">
                <label for="soma-neuromere-filter" class="filter-label">Soma Neuromere:</label>
                <select id="soma-neuromere-filter" class="filter-dropdown">
                    <option value="all">Any Neuromere</option>
                    {% for soma_neuromere in filter_options.soma_neuromeres %}
                    <option value="{{ soma_neuromere }}">{{ soma_neuromere }}</option>
                    {% endfor %}
                </select>
            </div>

            <div class="col-xs-6 col-sm-2 col-md-2">
                <label for="truman-hl-filter" class="filter-label">Truman hemilineage:</label>
                <select id="truman-hl-filter" class="filter-dropdown">
                    <option value="all">Any Truman HL</option>
                    {% if filter_options.truman_hls %}
                        {% for truman_hl in filter_options.truman_hls %}
                        <option value="{{ truman_hl }}">{{ truman_hl }}</option>
                        {% endfor %}
                    {% endif %}
                </select>
            </div>
        </div>
        <div class="row">
            <div class="col-xs-offset-6col-xs-6 col-sm-offset-9 col-sm-3 col-md-offset-8 col-md-4">
                <span id="result-count" class="result-count"></span>
            </div>
        </div>
    </div>
    </form>

    <div id="no-results-message" class="no-results-message" style="display: none">
        <div class="no-results-content">
            <h3>No neuron types found</h3>
            <p>
                No neuron types match the current filter criteria. Try selecting a different filter or clearing the
                search.
            </p>
        </div>
    </div>

    {# -- Content Area Loading Spinner -- #}
    <div id="content-spinner" class="content-spinner" style="display: none">
        <div class="spinner"></div>
        <div class="spinner-text">Loading neuron types...</div>
    </div>

    <div id="filtered-results-container"></div>

    {# -- Hidden container to store original cards structure -- #}
    <div id="original-cards-container" style="display: none">

        {% for neuron in neuron_types %}
        <div
            class="neuron-card-wrapper col-xs-12 col-sm-6 col-md-4 col-lg-3"
            data-region="{% if neuron.parent_rois %}{{ neuron.parent_rois|join(',') }}{% endif %}"
            data-rois="{% if neuron.roi_summary %}{{ neuron.roi_summary|map(attribute='name')|join(',') }}{% endif %}"
            data-parent-roi="{% if neuron.parent_rois %}{{ neuron.parent_rois|join(',') }}{% endif %}"
<<<<<<< HEAD
                data-nt="{{ neuron.consensus_nt if neuron.consensus_nt else (neuron.celltype_predicted_nt if neuron.celltype_predicted_nt else "") }}"
                data-class="{{ neuron.cell_class if neuron.cell_class else "" }}"
                data-subclass="{{ neuron.cell_subclass if neuron.cell_subclass else "" }}"
                data-superclass="{{ neuron.cell_superclass if neuron.cell_superclass else "" }}"
                data-cell-count="{{ neuron.total_count if neuron.total_count else 0 }}"
                data-left-count="{{ neuron.left_count if neuron.left_count else 0 }}"
                data-right-count="{{ neuron.right_count if neuron.right_count else 0 }}"
                data-middle-count="{{ neuron.middle_count if neuron.middle_count else 0 }}"
                data-undefined-count="{{ neuron.undefined_count if neuron.undefined_count else 0 }}"
                data-dimorphism="{{ neuron.dimorphism if neuron.dimorphism else "" }}"
                data-soma-neuromere="{{ neuron.soma_neuromere if neuron.soma_neuromere else "" }}"
                data-truman-hl="{{ neuron.truman_hl if neuron.truman_hl else "" }}"
                data-synonyms="{{ neuron.synonyms if neuron.synonyms else "" }}"
                data-flywire-types="{{ neuron.flywire_types if neuron.flywire_types else "" }}"
                data-processed-synonyms="{% if neuron.processed_synonyms and neuron.processed_synonyms|length > 0 %}{{ neuron.processed_synonyms.keys() | list | join(',') }}{% endif %}"
                data-processed-flywire-types="{% if neuron.processed_flywire_types and neuron.processed_flywire_types|length > 0 %}{% set displayable_types = [] %}{% for flywire_name, flywire_info in neuron.processed_flywire_types.items() %}{% if flywire_info.is_different %}{{ displayable_types.append(flywire_name) or '' }}{% endif %}{% endfor %}{{ displayable_types | join(',') }}{% endif %}"
=======

            data-nt="{{ neuron.consensus_nt if neuron.consensus_nt else (neuron.celltype_predicted_nt if neuron.celltype_predicted_nt else "") }}"
            data-class="{{ neuron.cell_class if neuron.cell_class else "" }}"
            data-subclass="{{ neuron.cell_subclass if neuron.cell_subclass else "" }}"
            data-superclass="{{ neuron.cell_superclass if neuron.cell_superclass else "" }}"
            data-cell-count="{{ neuron.total_count if neuron.total_count else 0 }}"
            data-left-count="{{ neuron.left_count if neuron.left_count else 0 }}"
            data-right-count="{{ neuron.right_count if neuron.right_count else 0 }}"
            data-middle-count="{{ neuron.middle_count if neuron.middle_count else 0 }}"
            data-undefined-count="{{ neuron.undefined_count if neuron.undefined_count else 0 }}"
            data-dimorphism="{{ neuron.dimorphism if neuron.dimorphism else "" }}"
            data-synonyms="{{ neuron.synonyms if neuron.synonyms else "" }}"
            data-flywire-types="{{ neuron.flywire_types if neuron.flywire_types else "" }}"
            data-processed-synonyms="{% if neuron.processed_synonyms and neuron.processed_synonyms|length > 0 %}{{ neuron.processed_synonyms.keys() | list | join(',') }}{% endif %}"
            data-processed-flywire-types="{% if neuron.processed_flywire_types and neuron.processed_flywire_types|length > 0 %}{% set displayable_types = [] %}{% for flywire_name, flywire_info in neuron.processed_flywire_types.items() %}{% if flywire_info.is_different %}{{ displayable_types.append(flywire_name) or '' }}{% endif %}{% endfor %}{{ displayable_types | join(',') }}{% endif %}"
>>>>>>> 96c76e02
            >
                <div class="neuron-card">
                    <div class="card-header">
                        {% if neuron.combined_url or neuron.both_url %}
                        <a
                            href="{{ neuron.combined_url or neuron.both_url }}"
                            class="neuron-name-link"
                            title="View all {{ neuron.name }} ({{ neuron.total_count }} cell {%- if neuron.total_count > 0 -%} s {%- endif -%})"
                            >{{ neuron.name | truncate_neuron_name | safe }}</a
                        >
                        {% else %}
                        <span
                            class="neuron-name"
                            title="{{ neuron.name }} has {{ neuron.total_count }} cells. Click on the soma side indicator to see more details."
                            >{{ neuron.name | truncate_neuron_name | safe }}</span
                        >
                        {% endif %}

                        <div class="soma-indicators">
                            {% if neuron.has_left or neuron.has_right or neuron.has_middle %}
                            <span class="soma-label">(</span>
                            {% if neuron.has_right %}
                            <a
                                href="{{ neuron.right_url }}"
                                class="soma-link right"
                                title="View {{ neuron.name }} right side ({{ neuron.right_count }} {% if neuron.right_count == 1 %}cell{% else %}cells{% endif %})"
                                >R</a
                            >
                            {% endif %} {% if neuron.has_right and (neuron.has_left or neuron.has_middle) %}<span
                                class="soma-separator"
                                >, </span
                            >{% endif %} {% if neuron.has_left %}
                            <a
                                href="{{ neuron.left_url }}"
                                class="soma-link left"
                                title="View {{ neuron.name }} left side ({{ neuron.left_count }} {% if neuron.left_count == 1 %}cell{% else %}cells{% endif %})"
                                >L</a
                            >
                            {% endif %} {% if neuron.has_right and neuron.has_middle %}<span class="soma-separator"
                                >, </span
                            >{% endif %} {% if neuron.has_middle %}
                            <a
                                href="{{ neuron.middle_url }}"
                                class="soma-link middle"
                                title="View {{ neuron.name }} middle ({{ neuron.middle_count }} {% if neuron.middle_count == 1 %}cell{% else %}cells{% endif %})"
                                >M</a
                            >
                            {% endif %}
                            <span class="soma-label">)</span>
                            {% endif %}
                        </div>
                    </div>

                    <div class="card-info">
                        <div class="tag-list">
                            {% if neuron.parent_rois %}
                            {% for parent_roi in neuron.parent_rois %}
                            <span class="roi-tag parent-roi">{{ parent_roi }}</span>
                            {% endfor %}
                            {% endif %}

                            {% for roi in neuron.roi_summary %}
                            <span class="roi-tag">{{ roi.name | roi_abbr | safe }}</span>
                            {% endfor %}

                            {% if neuron.has_undefined %}
                            <span class="view-indicator undefined" title="Has neurons with unknown soma side">Undefined</span>
                            {% endif %}
                            {% if neuron.has_left and not neuron.has_right and not neuron.has_middle %}
                            <span class="view-indicator left" title="soma side left only">only L</span>
                            {% endif %}
                            {% if neuron.has_right and not neuron.has_left and not neuron.has_middle %}
                            <span class="view-indicator right" title="soma side right only">only R</span>
                            {% endif %}
                            {% if neuron.has_middle and not neuron.has_left and not neuron.has_right %}
                            <span class="view-indicator middle" title="soma side middle only">only M</span>
                            {% endif %}

                            {% if neuron.cell_superclass %}
                            <span class="class-tag superclass-tag">{{ neuron.cell_superclass }}</span>
                            {% endif %}

                            {% if neuron.cell_class %}
                            <span class="class-tag class-tag">{{ neuron.cell_class }}</span>
                            {% endif %}

                            {% if neuron.cell_subclass %}
                            <span class="class-tag subclass-tag">{{ neuron.cell_subclass }}</span>
                            {% endif %}

                            {% if neuron.consensus_nt %}
                            <span class="nt-tag">{{ neuron.consensus_nt }}</span>
                            {% elif neuron.celltype_predicted_nt %}
                            <span class="nt-tag">{{ neuron.celltype_predicted_nt }}</span>
                            {% endif %}

                            {% if neuron.dimorphism %}
                            <span class="dimorphism-tag">{{ neuron.dimorphism }}</span>
                            {% endif %}

                            {% if neuron.soma_neuromere %}
                            <span class="soma-neuromere-tag">{{ neuron.soma_neuromere }}</span>
                            {% endif %}

                            {% if neuron.truman_hl %}
                            <span class="truman-hl-tag">{{ neuron.truman_hl }}</span>
                            {% endif %}


                            {% if neuron.total_count and neuron.total_count > 0 %}
                            <span class="neuron-count-tag clickable-count" data-count="{{ neuron.total_count }}"
                                >{{ neuron.total_count }}</span
                            >
                            {% endif %}

                            {% if neuron.processed_synonyms %}
                                {% for syn_name, ref_list in neuron.processed_synonyms.items() %}
                                    {% if not syn_name.startswith('fru-M') %}
                                        <span class="synonym-tag" title="Synonym: {{ syn_name }}">{{ syn_name }}</span>
                                    {% endif %}
                                {% endfor %}
                            {% endif %}

                            {% if neuron.processed_flywire_types %}
                                {% for flywire_name, flywire_info in neuron.processed_flywire_types.items() %}
                                    {% if flywire_info.is_different %}
                                        <span class="flywire-type-tag" title="Flywire Type:{{ flywire_name }}">
                                            {{ flywire_name }}
                                        </span>
                                    {% endif %}
                                {% endfor %}
                            {% endif %}
                        </div>
                    </div>
                </div>
        </div>
        {% endfor %}
    </div>

    {# -- Hidden container for filtered out cards -- #}
    <div id="filtered-cards-container" style="display: none"></div>
</div>

{% endblock %}

{% block footer %}
{% include "sections/footer.html.jinja" %}
{% endblock %}

{% block extra_scripts %}
{# -- jQuery for search functionality -- #}
<script src="static/js/jquery-3.7.1.min.js"></script>

<script>
    {# Enhanced search functionality for the index page #}
    $(document).ready(function () {
        const nameFilter = $("#name-filter");
        const somaFilter = $("#soma-filter");
        const roiFilter = $("#roi-filter");
        const regionFilter = $("#region-filter");
        const ntFilter = $("#nt-filter");
        const cellCountFilter = $("#cell-count-filter");
        const superclassFilter = $("#superclass-filter");
        const classFilter = $("#class-filter");
        const subclassFilter = $("#subclass-filter");
        const dimorphismFilter = $("#dimorphism-filter");
        const somaNeuromereFilter = $("#soma-neuromere-filter");
        const trumanHlFilter = $("#truman-hl-filter");

        // Safety check for trumanHlFilter existence
        if (trumanHlFilter.length === 0) {
            console.warn("trumanHlFilter element not found - filter may not be available");
        }

        {# Virtual filters for tags that don't have dropdown selectors #}
        let currentSynonymFilter = "all";
        let currentFlywireTypeFilter = "all";

        const neuronCards = $(".neuron-card-wrapper");

        {#} Content area spinner functions #}
        function showContentSpinner(text = "Loading neuron types...") {
            $("#content-spinner .spinner-text").text(text);
            $("#content-spinner").show();
            $("#filtered-results-container").hide();
            $("#no-results-message").hide();
        }

        function hideContentSpinner() {
            $("#content-spinner").hide();
            $("#filtered-results-container").show();
        }

        {# Show spinner on page load #}
        showContentSpinner();

        {# Initialize the display on page load #}
        setTimeout(function () {
            rebuildFilteredView();
            hideContentSpinner();
        }, 100);

        {# Initialize highlighting on page load #}
        updateHighlighting();

        {# Add click handlers for ROI tags, NT tags, class tags, synonym tags, flywire tags, and view indicators using event delegation #}
        $(document).on(
            "click",
            ".roi-tag, .nt-tag, .class-tag, .dimorphism-tag, .soma-neuromere-tag, .truman-hl-tag, .synonym-tag, .flywire-type-tag, .view-indicator",
            function (e) {
                e.preventDefault();
                e.stopPropagation();

                const tagElement = $(this);
                const tagName = tagElement.text().trim();

                if (tagElement.hasClass("roi-tag")) {
                    if (tagElement.hasClass("parent-roi")) {
                        {# Parent ROI tag (should set region filter) #}
                        showContentSpinner("Filtering by region...");
                        const currentRegionFilter = regionFilter.val();

                        {# If clicking on the currently selected region, reset the filter #}
                        regionFilter.val(currentRegionFilter === tagName ? "all" : tagName);
                    } else {
                        {# Regular ROI tag (should set ROI filter) #}
                        showContentSpinner("Filtering by ROI...");
                        const currentRoiFilter = roiFilter.val();

                        {# If clicking on the currently selected ROI, reset the filter #}
                        roiFilter.val(currentRoiFilter === tagName ? "all" : tagName);
                    }
                } else if (tagElement.hasClass("nt-tag")) {
                    {# Neurotransmitter tag (should set NT filter) #}
                    showContentSpinner("Filtering by neurotransmitter...");
                    const currentNtFilter = ntFilter.val();

                    {# If clicking on the currently selected neurotransmitter, reset the filter #}
                    ntFilter.val(currentNtFilter === tagName ? "all" : tagName);
                } else if (tagElement.hasClass("class-tag")) {
                    {# Class tag (check which type and set appropriate filter) #}
                    showContentSpinner("Filtering by classification...");

                    if (tagElement.hasClass("superclass-tag")) {
                        const currentSuperclassFilter = superclassFilter.val();
                        superclassFilter.val(currentSuperclassFilter === tagName ? "all" : tagName);
                    } else if (tagElement.hasClass("subclass-tag")) {
                        const currentSubclassFilter = subclassFilter.val();
                        subclassFilter.val(currentSubclassFilter === tagName ? "all" : tagName);
                    } else {
                        {# Regular class tag #}
                        const currentClassFilter = classFilter.val();
                        classFilter.val(currentClassFilter === tagName ? "all" : tagName);
                    }
                } else if (tagElement.hasClass("dimorphism-tag")) {
                    {# Dimorphism tag (should set dimorphism filter) #}
                    showContentSpinner("Filtering by dimorphism...");
                    const currentDimorphismFilter = dimorphismFilter.val();

                    {# If clicking on the currently selected dimorphism, reset the filter #}
                    dimorphismFilter.val(currentDimorphismFilter === tagName ? "all" : tagName);
                } else if (tagElement.hasClass("soma-neuromere-tag")) {
                    {# Soma neuromere tag (should set soma neuromere filter) #}
                    showContentSpinner("Filtering by soma neuromere...");
                    const currentSomaNeuromereFilter = somaNeuromereFilter.val();

                    {# If clicking on the currently selected soma neuromere, reset the filter #}
                    somaNeuromereFilter.val(currentSomaNeuromereFilter === tagName ? "all" : tagName);
                } else if (tagElement.hasClass("truman-hl-tag")) {
                    {# Truman HL tag (should set truman hl filter) #}
                    if (trumanHlFilter.length) {
                        showContentSpinner("Filtering by truman hl...");
                        const currentTrumanHlFilter = trumanHlFilter.val();

                        {# If clicking on the currently selected truman hl, reset the filter #}
                        trumanHlFilter.val(currentTrumanHlFilter === tagName ? "all" : tagName);
                    }
                } else if (tagElement.hasClass("view-indicator")) {
                    showContentSpinner("Filtering by soma side...");
                    const currentSomaFilter = somaFilter.val();

                    {# Map display name to filter value #}
                    let somaValue;
                    if (tagName === "only L") {
                        somaValue = "left";
                    } else if (tagName === "only R") {
                        somaValue = "right";
                    } else if (tagName === "only M") {
                        somaValue = "middle";
                    } else if (tagName === "Undefined") {
                        somaValue = "undefined";
                    } else {
                        {# Fallback for any unexpected tag names #}
                        somaValue = tagName.toLowerCase();
                    }

                    {# If clicking on the currently selected soma side, reset the filter #}
                    somaFilter.val(currentSomaFilter === somaValue ? "all" : somaValue);
                } else if (tagElement.hasClass("synonym-tag")) {
                    {# Synonym tag (virtual filter)
                     Note: Any synonym tag can activate/deactivate the synonym filter
                     When active, shows all cards that have any synonyms #}
                    showContentSpinner("Filtering by synonyms...");

                    {# If any synonym filter is active, deactivate it; otherwise activate it #}
                    currentSynonymFilter = currentSynonymFilter !== "all" ? "all" : "synonyms-present";
                } else if (tagElement.hasClass("flywire-type-tag")) {
                    {# FlyWire type tag (virtual filter)
                     Note: Any FlyWire type tag can activate/deactivate the FlyWire type filter
                     When active, shows all cards that have any FlyWire types #}
                    showContentSpinner("Filtering by FlyWire types...");

                    {# If any flywire type filter is active, deactivate it; otherwise activate it #}
                    currentFlywireTypeFilter = currentFlywireTypeFilter !== "all" ? "all" : "flywire-types-present";
                }

                {# Apply filters and update highlighting #}
                setTimeout(function () {
                    applyFilters();

                    {# Scroll to the clicked card if it's still visible #}
                    const clickedCard = tagElement.closest(".neuron-card-wrapper");
                    setTimeout(function () {
                        if (clickedCard.length && clickedCard[0].scrollIntoView) {
                            clickedCard[0].scrollIntoView({ behavior: "smooth", block: "center" });
                        }
                    }, 100);
                }, 50);
            },
        );

        {# Function to update highlighting based on current filters #}
        function updateHighlighting() {
            const currentRoiFilter = roiFilter.val();
            const currentSomaFilter = somaFilter.val();
            const currentNtFilter = ntFilter.val();
            const currentCellCountFilter = cellCountFilter.val();
            const currentSuperclassFilter = superclassFilter.val();
            const currentClassFilter = classFilter.val();
            const currentSubclassFilter = subclassFilter.val();
            const currentDimorphismFilter = dimorphismFilter.val();
            const currentSomaNeuromereFilter = somaNeuromereFilter.val();
            const currentTrumanHlFilter = trumanHlFilter.length ? trumanHlFilter.val() : "all";

            {# Virtual filters don't have .val() since they're not dropdown elements #}
            const currentSynonymFilterValue = currentSynonymFilter;
            const currentFlywireTypeFilterValue = currentFlywireTypeFilter;


            {# Update ROI tag highlighting #}
            $("#filtered-results-container .roi-tag").removeClass("selected");
            $("#filtered-results-container .class-tag").removeClass("selected");
            if (currentRoiFilter !== "all") {
                $("#filtered-results-container .roi-tag:not(.parent-roi)").each(function () {
                    if ($(this).text().trim() === currentRoiFilter) {
                        $(this).addClass("selected");
                    }
                });
            }

            {# Update parent ROI (region) tag highlighting #}
            const currentRegionFilter = regionFilter.val();
            $("#filtered-results-container .roi-tag.parent-roi").removeClass("selected");
            if (currentRegionFilter !== "all") {
                $("#filtered-results-container .roi-tag.parent-roi").each(function () {
                    if ($(this).text().trim() === currentRegionFilter) {
                        $(this).addClass("selected");
                    }
                });
            }

            {# Update neurotransmitter tag highlighting #}
            $("#filtered-results-container .nt-tag").removeClass("selected");
            if (currentNtFilter !== "all") {
                $("#filtered-results-container .nt-tag").each(function () {
                    if ($(this).text().trim() === currentNtFilter) {
                        $(this).addClass("selected");
                    }
                });
            }

            {# Update cell count tag highlighting #}
            $("#filtered-results-container .neuron-count-tag").removeClass("selected");
            if (currentCellCountFilter !== "all") {
                const [rangeMin, rangeMax] = currentCellCountFilter.split("-").map((num) => parseInt(num));
                $("#filtered-results-container .neuron-count-tag").each(function () {
                    const cellCount = parseInt($(this).data("count"));
                    if (cellCount >= rangeMin && cellCount <= rangeMax) {
                        $(this).addClass("selected");
                    }
                });
            }

            {# Update view indicator highlighting #}
            $(".view-indicator").removeClass("selected");
            if (currentSomaFilter !== "all") {
                $(".view-indicator").each(function () {
                    const indicator = $(this);
                    const indicatorCard = indicator.closest(".neuron-card-wrapper");
                    const hasLeft = indicatorCard.find(".view-indicator.left").length > 0;
                    const hasRight = indicatorCard.find(".view-indicator.right").length > 0;
                    const hasMiddle = indicatorCard.find(".view-indicator.middle").length > 0;
                    const hasUndefined = indicatorCard.find(".view-indicator.undefined").length > 0;

                    const shouldHighlight =
                        (currentSomaFilter === "left" && indicator.hasClass("left")) ||
                        (currentSomaFilter === "right" && indicator.hasClass("right")) ||
                        (currentSomaFilter === "middle" && indicator.hasClass("middle")) ||
                        (currentSomaFilter === "undefined" && indicator.hasClass("undefined"));

                    shouldHighlight && indicator.addClass("selected");
                });
            }

            {# Highlight selected class tags #}
            if (currentSuperclassFilter !== "all") {
                $(".superclass-tag").each(function () {
                    if ($(this).text().trim() === currentSuperclassFilter) {
                        $(this).addClass("selected");
                    }
                });
            }

            if (currentClassFilter !== "all") {
                $(".class-tag:not(.superclass-tag):not(.subclass-tag)").each(function () {
                    if ($(this).text().trim() === currentClassFilter) {
                        $(this).addClass("selected");
                    }
                });
            }

            if (currentSubclassFilter !== "all") {
                $(".subclass-tag").each(function () {
                    if ($(this).text().trim() === currentSubclassFilter) {
                        $(this).addClass("selected");
                    }
                });
            }

            {# Update dimorphism tag highlighting #}
            $("#filtered-results-container .dimorphism-tag").removeClass("selected");
            if (currentDimorphismFilter !== "all") {
                $("#filtered-results-container .dimorphism-tag").each(function () {
                    if ($(this).text().trim() === currentDimorphismFilter) {
                        $(this).addClass("selected");
                    }
                });
            }

            {# Update soma neuromere tag highlighting #}
            $("#filtered-results-container .soma-neuromere-tag").removeClass("selected");
            if (currentSomaNeuromereFilter !== "all") {
                $("#filtered-results-container .soma-neuromere-tag").each(function () {
                    if ($(this).text().trim() === currentSomaNeuromereFilter) {
                        $(this).addClass("selected");
                    }
                });
            }

            {# Update truman hl tag highlighting #}
            if (trumanHlFilter.length) {
                $("#filtered-results-container .truman-hl-tag").removeClass("selected");
                if (currentTrumanHlFilter !== "all") {
                    $("#filtered-results-container .truman-hl-tag").each(function () {
                        if ($(this).text().trim() === currentTrumanHlFilter) {
                            $(this).addClass("selected");
                        }
                    });
                }
            }

            {# Update flywire type tag highlighting - highlight ALL flywire type tags when filter is active #}
            $("#filtered-results-container .flywire-type-tag").removeClass("selected");
            if (currentFlywireTypeFilterValue !== "all") {
                $("#filtered-results-container .flywire-type-tag").addClass("selected");
            }

            {# Update synonym tag highlighting - highlight ALL synonym tags when filter is active #}
            $("#filtered-results-container .synonym-tag").removeClass("selected");
            if (currentSynonymFilterValue !== "all") {
                $("#filtered-results-container .synonym-tag").addClass("selected");
            }
        }

        {# Add event handlers for dropdown changes and input fields #}
        nameFilter.on("input", function () {
            showContentSpinner("Filtering by name...");
            setTimeout(function () {
                applyFilters();
            }, 50);
        });

        {# Add clear button functionality for name filter #}
        $("#clear-name-filter").on("click", function () {
            nameFilter.val("");
            nameFilter.trigger("input");
            nameFilter.focus();
        });

        {# Show/hide clear button based on input content #}
        nameFilter.on("input", function () {
            const container = $(this).parent(".filter-input-container");
            const hasContent = $(this).val().trim() !== "";
            container.toggleClass("has-content", hasContent);
        });

        {# Initialize clear button visibility on page load #}
        nameFilter.parent(".filter-input-container").toggleClass("has-content", nameFilter.val().trim() !== "");

        {# Add keyboard support for name filter #}
        nameFilter.on("keydown", function (e) {
            if (e.key === "Escape") {
                $(this).val("");
                $(this).trigger("input");
            }
        });

        {# Bind filter events to rebuild the view and update highlighting #}
        somaFilter.on("change", function () {
            showContentSpinner("Filtering by soma side...");
            setTimeout(function () {
                applyFilters();
            }, 50);
        });

        roiFilter.on("change", function () {
            showContentSpinner("Filtering by ROI...");
            setTimeout(function () {
                applyFilters();
            }, 50);
        });

        regionFilter.on("change", function () {
            showContentSpinner("Filtering by region...");
            setTimeout(function () {
                applyFilters();
            }, 50);
        });

        ntFilter.on("change", function () {
            showContentSpinner("Filtering by neurotransmitter...");
            setTimeout(function () {
                applyFilters();
            }, 50);
        });

        cellCountFilter.on("change", function () {
            showContentSpinner("Filtering by cell count...");
            setTimeout(function () {
                applyFilters();
            }, 50);
        });

        superclassFilter.on("change", function () {
            showContentSpinner("Filtering by superclass...");
            setTimeout(function () {
                applyFilters();
            }, 50);
        });

        dimorphismFilter.on("change", function () {
            showContentSpinner("Filtering by dimorphism...");
            setTimeout(function () {
                applyFilters();
            }, 50);
        });

        classFilter.on("change", function () {
            showContentSpinner("Filtering by class...");
            setTimeout(function () {
                applyFilters();
            }, 50);
        });

        subclassFilter.on("change", function () {
            showContentSpinner("Filtering by subclass...");
            setTimeout(function () {
                applyFilters();
            }, 50);
        });

        somaNeuromereFilter.on("change", function () {
            showContentSpinner("Filtering by soma neuromere...");
            setTimeout(function () {
                applyFilters();
            }, 50);
        });

        if (trumanHlFilter.length) {
            trumanHlFilter.on("change", function () {
                showContentSpinner("Filtering by truman hl...");
                setTimeout(function () {
                    applyFilters();
                }, 50);
            });
        }

        {# Function to rebuild the filtered view by moving cards between containers #}
        function rebuildFilteredView() {
            const nameTerm = nameFilter.val().toLowerCase().trim();
            const selectedFilter = somaFilter.val();
            const selectedRoi = roiFilter.val();
            const selectedRegion = regionFilter.val();
            const selectedNt = ntFilter.val();
            const selectedCellCount = cellCountFilter.val();
            const selectedSuperclass = superclassFilter.val();
            const selectedClass = classFilter.val();
            const selectedSubclass = subclassFilter.val();
            const selectedDimorphism = dimorphismFilter.val();
            const selectedSomaNeuromere = somaNeuromereFilter.val();
            const selectedTrumanHl = trumanHlFilter.length ? trumanHlFilter.val() : "all";
            const selectedSynonym = currentSynonymFilter;
            const selectedFlywireType = currentFlywireTypeFilter;


            {# Clear the results container #}
            $("#filtered-results-container").empty();

            {# Collect all matching cards in flat list #}
            const matchingCards = [];
            let visibleCount = 0;
            const totalCount = neuronCards.length;

            {# Collect all matching cards #}
            neuronCards.each(function () {
                const cardWrapper = $(this);
                const card = cardWrapper.find(".neuron-card");
                const neuronName = card.find(".neuron-name-link, .neuron-name").text().toLowerCase();
                const availableViews = card.find(".view-indicator");
                const cardRois = cardWrapper.data("rois") ? cardWrapper.data("rois").split(",") : [];
                const parentRoi = cardWrapper.data("parent-roi");
                const region = cardWrapper.data("region");

                {# Check name filter - search neuron name, synonyms, and flywire types #}
                let matchesName = nameTerm === "";
                if (!matchesName && nameTerm !== "") {
                    {# Search in neuron name #}
                    matchesName = neuronName.includes(nameTerm);

                    {# Search in processed synonyms first (more accurate) #}
                    if (!matchesName) {
                        const processedSynonyms = cardWrapper.data("processed-synonyms") || "";
                        if (processedSynonyms) {
                            const synonymList = processedSynonyms
                                .toLowerCase()
                                .split(",")
                                .map((s) => s.trim());
                            matchesName = synonymList.some((synonym) => synonym.includes(nameTerm));
                        }
                    }

                    {# Fallback to raw synonyms if no processed synonyms available #}
                    if (!matchesName) {
                        const synonyms = cardWrapper.data("synonyms") || "";
                        if (synonyms) {
                            const synonymList = synonyms
                                .toLowerCase()
                                .split(";")
                                .map((s) => s.trim());
                            matchesName = synonymList.some((synonym) => {
                                {# Search in full synonym text #}
                                if (synonym.includes(nameTerm)) {
                                    return true;
                                }
                                {# Also search in just the part after colon (the actual name) #}
                                const colonIndex = synonym.indexOf(":");
                                if (colonIndex !== -1) {
                                    const nameAfterColon = synonym.substring(colonIndex + 1).trim();
                                    return nameAfterColon.includes(nameTerm);
                                }
                                return false;
                            });
                        }
                    }

                    {# Search in processed flywire types first (more accurate) #}
                    if (!matchesName) {
                        const processedFlywireTypes = cardWrapper.data("processed-flywire-types") || "";
                        if (processedFlywireTypes) {
                            const flywireTypeList = processedFlywireTypes
                                .toLowerCase()
                                .split(",")
                                .map((s) => s.trim());
                            matchesName = flywireTypeList.some((flywireType) => flywireType.includes(nameTerm));
                        }
                    }

                    {# Fallback to raw flywire types if no processed flywire types available #}
                    if (!matchesName) {
                        const flywireTypes = cardWrapper.data("flywire-types") || "";
                        if (flywireTypes) {
                            const flywireTypeList = flywireTypes
                                .toLowerCase()
                                .split(",")
                                .map((s) => s.trim());
                            matchesName = flywireTypeList.some((flywireType) => flywireType.includes(nameTerm));
                        }
                    }
                }

                {# Check soma side filter - use function to avoid variable reassignment in if statements #}
                const matchesFilter = (() => {
                    if (selectedFilter === "all") return true;

                    const leftCount = parseInt(cardWrapper.data("left-count")) || 0;
                    const rightCount = parseInt(cardWrapper.data("right-count")) || 0;
                    const middleCount = parseInt(cardWrapper.data("middle-count")) || 0;
                    const undefinedCount = parseInt(cardWrapper.data("undefined-count")) || 0;

                    const hasLeft = leftCount > 0;
                    const hasRight = rightCount > 0;
                    const hasMiddle = middleCount > 0;
                    const hasUndefined = undefinedCount > 0;

                    const filterChecks = {
                        undefined: hasUndefined,
                        left: hasLeft && !hasRight && !hasMiddle,
                        right: hasRight && !hasLeft && !hasMiddle,
                        middle: hasMiddle && !hasLeft && !hasRight,
                    };

                    return filterChecks[selectedFilter] || false;
                })();

                {# Check ROI filter #}
                const parentRois = parentRoi && parentRoi.trim() ? parentRoi.split(",").map(s => s.trim()).filter(s => s) : [];
                const matchesRoi =
                    selectedRoi === "all" || cardRois.includes(selectedRoi) || parentRois.includes(selectedRoi);

                {# Check region filter #}
                const regions = region && region.trim() ? region.split(",").map(s => s.trim()).filter(s => s) : [];
                const matchesRegion = selectedRegion === "all" || regions.includes(selectedRegion);

                {# Check neurotransmitter filter #}
                const matchesNt = selectedNt === "all" || cardWrapper.data("nt") === selectedNt;

                {# Check superclass filter #}
                const matchesSuperclass =
                    selectedSuperclass === "all" || cardWrapper.data("superclass") === selectedSuperclass;

                {# Check class filter #}
                const matchesClass = selectedClass === "all" || cardWrapper.data("class") === selectedClass;

                {# Check subclass filter #}
                const matchesSubclass = selectedSubclass === "all" || cardWrapper.data("subclass") === selectedSubclass;

                {# Check dimorphism filter #}
                const matchesDimorphism =
                    selectedDimorphism === "all" || cardWrapper.data("dimorphism") === selectedDimorphism;

                {# Check soma neuromere filter #}
                const matchesSomaNeuromere =
                    selectedSomaNeuromere === "all" || cardWrapper.data("soma-neuromere") === selectedSomaNeuromere;

                {# Check truman hl filter #}
                const matchesTrumanHl =
                    selectedTrumanHl === "all" || cardWrapper.data("truman-hl") === selectedTrumanHl;

                {# Check cell count filter #}
                const matchesCellCount = (() => {
                    if (selectedCellCount === "all") return true;
                    const cardCellCount = parseInt(cardWrapper.data("cell-count")) || 0;
                    const [rangeMin, rangeMax] = selectedCellCount.split("-").map((num) => parseInt(num));
                    return cardCellCount >= rangeMin && cardCellCount <= rangeMax;
                })();

                {# Check synonym filter #}
                const matchesSynonym = (() => {
                    if (selectedSynonym === "all") return true;

                    const synonyms = cardWrapper.data("synonyms") || "";
                    const processedSynonyms = cardWrapper.data("processed-synonyms") || "";

                    if (selectedSynonym === "synonyms-present") {
                        return synonyms !== "" || processedSynonyms !== "";
                    } else if (selectedSynonym === "synonyms-absent") {
                        return synonyms === "" && processedSynonyms === "";
                    }

                    return false;
                })();

                {# Check flywire type filter #}
                const matchesFlywireType = (() => {
                    if (selectedFlywireType === "all") return true;

                    const flywireTypes = cardWrapper.data("flywire-types") || "";
                    const processedFlywireTypes = cardWrapper.data("processed-flywire-types") || "";

                    if (selectedFlywireType === "flywire-types-present") {
                        {# Check if card has flywire types that are different from the neuron name #}
                        {# Only check processed flywire types - these contain only displayable (different) types #}
                        return processedFlywireTypes !== "";
                    } else if (selectedFlywireType === "flywire-types-absent") {
                        {# Check if card has no displayable flywire types #}
                        return processedFlywireTypes === "";
                    } else if (selectedFlywireType === "flywire-types-detailed") {
                        {# Only show cards with displayable flywire types for detailed view #}
                        return processedFlywireTypes !== "";
                    }

                    return false;
                })();



                {# If card matches all filters, add to matching cards #}
                if (
                    matchesName &&
                    matchesFilter &&
                    matchesRoi &&
                    matchesRegion &&
                    matchesNt &&
                    matchesCellCount &&
                    matchesSuperclass &&
                    matchesClass &&
                    matchesSubclass &&
                    matchesDimorphism &&
                    matchesSomaNeuromere &&
                    matchesTrumanHl &&
                    matchesSynonym &&
                    matchesFlywireType
                ) {
                    matchingCards.push(cardWrapper);
                    visibleCount++;
                }
            });

            {# Build the filtered results as flat list #}
            const resultsContainer = $("#filtered-results-container");

            if (matchingCards.length > 0) {
                {# Create row for cards #}
                const rowDiv = $('<div class="row"></div>');

                {# Add all matching cards to row #}
                matchingCards.forEach(function (cardWrapper) {
                    const clonedCard = cardWrapper.clone();
                    clonedCard.show(); {# Ensure cloned cards are visible #}
                    rowDiv.append(clonedCard);
                });

                resultsContainer.append(rowDiv);
            }

            {# Show/hide no results message and update count #}
            const hasResults = visibleCount > 0;
            $("#no-results-message").toggle(!hasResults);

            const resultText = hasResults
                ? visibleCount === totalCount
                    ? "Showing all " + totalCount + " types"
                    : visibleCount + " of " + totalCount + " types shown"
                : "0 of " + totalCount + " types shown";
            $("#result-count").text(resultText);
        }

        function applyFilters() {
            rebuildFilteredView();
            setTimeout(function () {
                updateHighlighting();
                hideContentSpinner();
                {# Reinitialize tooltips after filtering #}
                initializeTitleTooltips();
            }, 100);
        }

        {# Add window resize handler for redrawing #}
        let resizeTimeout;
        $(window).on("resize", function () {
            clearTimeout(resizeTimeout);
            resizeTimeout = setTimeout(function () {
                showContentSpinner("Redrawing layout...");
                setTimeout(function () {
                    applyFilters();
                    updateHighlighting();
                }, 50);
            }, 250); {# Debounce resize events #}
        });

        {# Add click handler for cell count tags to activate/deactivate filter #}
        $(document).on("click", ".clickable-count", function (e) {
            e.preventDefault();
            const cellCount = parseInt($(this).data("count"));

            {# Find the appropriate range for this cell count #}
            const cellCountFilter = $("#cell-count-filter");
            const currentFilter = cellCountFilter.val();
            const options = cellCountFilter.find("option");

            for (let i = 1; i < options.length; i++) {
                {# Skip "All Counts" option #}
                const optionValue = $(options[i]).val();
                const [rangeMin, rangeMax] = optionValue.split("-").map((num) => parseInt(num));

                if (cellCount >= rangeMin && cellCount <= rangeMax) {
                    {# Toggle behavior: if this range is already selected, deactivate it #}
                    cellCountFilter.val(currentFilter === optionValue ? "all" : optionValue);
                    cellCountFilter.trigger("change");
                    break;
                }
            }
        });

        {# Initialize count display #}
        applyFilters();

        {# Title attribute tooltip functionality (similar to abbr tooltips) #}
        function initializeTitleTooltips() {
            {# Create tooltip element if it doesn't exist #}
            var tooltip = document.getElementById("title-tooltip");
            if (!tooltip) {
                tooltip = document.createElement("div");
                tooltip.id = "title-tooltip";
                tooltip.style.position = "absolute";
                tooltip.style.backgroundColor = "#999";
                tooltip.style.color = "white";
                tooltip.style.padding = "5px 10px";
                tooltip.style.borderRadius = "4px";
                tooltip.style.fontSize = "14px";
                tooltip.style.pointerEvents = "none";
                tooltip.style.zIndex = "9999";
                tooltip.style.display = "none";
                tooltip.style.maxWidth = "200px";
                tooltip.style.wordWrap = "break-word";
                document.body.appendChild(tooltip);
            }

            {# Find all elements with title attributes and add tooltip functionality #}
            document.querySelectorAll("[title]").forEach(function (element) {
                var tooltipText = element.getAttribute("title");
                if (tooltipText && !element._titleTooltipInitialized) {
                    {# Mark as initialized to prevent duplicates #}
                    element._titleTooltipInitialized = true;

                    element.addEventListener("mouseenter", function (e) {
                        {# Temporarily remove title to suppress default browser tooltip #}
                        var currentTitle = element.getAttribute("title");
                        element.removeAttribute("title");

                        {# Show custom tooltip #}
                        tooltip.textContent = currentTitle;
                        tooltip.style.display = "block";

                        {# Position tooltip near mouse #}
                        var updateTooltipPosition = function (event) {
                            var x = event.clientX + window.scrollX;
                            var y = event.clientY + window.scrollY;
                            tooltip.style.left = x + 20 + "px";
                            tooltip.style.top = y - 10 + "px";
                        };

                        updateTooltipPosition(e);

                        {# Follow mouse movement #}
                        var mouseMoveHandler = updateTooltipPosition;
                        document.addEventListener("mousemove", mouseMoveHandler);

                        {# Store cleanup function #}
                        element._titleTooltipCleanup = function () {
                            document.removeEventListener("mousemove", mouseMoveHandler);
                        };
                    });

                    element.addEventListener("mouseleave", function () {
                        {# Restore title attribute #}
                        element.setAttribute("title", tooltipText);

                        {# Hide custom tooltip #}
                        tooltip.style.display = "none";

                        {# Clean up mouse move listener #}
                        if (element._titleTooltipCleanup) {
                            element._titleTooltipCleanup();
                            delete element._titleTooltipCleanup;
                        }
                    });
                }
            });
        }

        {# Add reset filters functionality #}
        $("#filter-form").on("reset", function () {
            showContentSpinner("Resetting filters...");

            {# Reset virtual filters (form reset handles the actual form elements) #}
            currentSynonymFilter = "all";
            currentFlywireTypeFilter = "all";


            setTimeout(function () {
                rebuildFilteredView();
                updateHighlighting();
                hideContentSpinner();
            }, 100);
        });

        {# Initialize tooltips #}
        initializeTitleTooltips();
    });
</script>
{% endblock %}<|MERGE_RESOLUTION|>--- conflicted
+++ resolved
@@ -187,7 +187,6 @@
             data-region="{% if neuron.parent_rois %}{{ neuron.parent_rois|join(',') }}{% endif %}"
             data-rois="{% if neuron.roi_summary %}{{ neuron.roi_summary|map(attribute='name')|join(',') }}{% endif %}"
             data-parent-roi="{% if neuron.parent_rois %}{{ neuron.parent_rois|join(',') }}{% endif %}"
-<<<<<<< HEAD
                 data-nt="{{ neuron.consensus_nt if neuron.consensus_nt else (neuron.celltype_predicted_nt if neuron.celltype_predicted_nt else "") }}"
                 data-class="{{ neuron.cell_class if neuron.cell_class else "" }}"
                 data-subclass="{{ neuron.cell_subclass if neuron.cell_subclass else "" }}"
@@ -204,23 +203,6 @@
                 data-flywire-types="{{ neuron.flywire_types if neuron.flywire_types else "" }}"
                 data-processed-synonyms="{% if neuron.processed_synonyms and neuron.processed_synonyms|length > 0 %}{{ neuron.processed_synonyms.keys() | list | join(',') }}{% endif %}"
                 data-processed-flywire-types="{% if neuron.processed_flywire_types and neuron.processed_flywire_types|length > 0 %}{% set displayable_types = [] %}{% for flywire_name, flywire_info in neuron.processed_flywire_types.items() %}{% if flywire_info.is_different %}{{ displayable_types.append(flywire_name) or '' }}{% endif %}{% endfor %}{{ displayable_types | join(',') }}{% endif %}"
-=======
-
-            data-nt="{{ neuron.consensus_nt if neuron.consensus_nt else (neuron.celltype_predicted_nt if neuron.celltype_predicted_nt else "") }}"
-            data-class="{{ neuron.cell_class if neuron.cell_class else "" }}"
-            data-subclass="{{ neuron.cell_subclass if neuron.cell_subclass else "" }}"
-            data-superclass="{{ neuron.cell_superclass if neuron.cell_superclass else "" }}"
-            data-cell-count="{{ neuron.total_count if neuron.total_count else 0 }}"
-            data-left-count="{{ neuron.left_count if neuron.left_count else 0 }}"
-            data-right-count="{{ neuron.right_count if neuron.right_count else 0 }}"
-            data-middle-count="{{ neuron.middle_count if neuron.middle_count else 0 }}"
-            data-undefined-count="{{ neuron.undefined_count if neuron.undefined_count else 0 }}"
-            data-dimorphism="{{ neuron.dimorphism if neuron.dimorphism else "" }}"
-            data-synonyms="{{ neuron.synonyms if neuron.synonyms else "" }}"
-            data-flywire-types="{{ neuron.flywire_types if neuron.flywire_types else "" }}"
-            data-processed-synonyms="{% if neuron.processed_synonyms and neuron.processed_synonyms|length > 0 %}{{ neuron.processed_synonyms.keys() | list | join(',') }}{% endif %}"
-            data-processed-flywire-types="{% if neuron.processed_flywire_types and neuron.processed_flywire_types|length > 0 %}{% set displayable_types = [] %}{% for flywire_name, flywire_info in neuron.processed_flywire_types.items() %}{% if flywire_info.is_different %}{{ displayable_types.append(flywire_name) or '' }}{% endif %}{% endfor %}{{ displayable_types | join(',') }}{% endif %}"
->>>>>>> 96c76e02
             >
                 <div class="neuron-card">
                     <div class="card-header">
